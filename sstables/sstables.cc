--- conflicted
+++ resolved
@@ -1354,15 +1354,9 @@
 }
 
 future<> sstable::write_components(::mutation_reader mr,
-<<<<<<< HEAD
-        uint64_t estimated_partitions, schema_ptr schema) {
-    return seastar::async([this, mr = std::move(mr), estimated_partitions, schema = std::move(schema)] () mutable {
-=======
         uint64_t estimated_partitions, schema_ptr schema, uint64_t max_sstable_size) {
     return seastar::async([this, mr = std::move(mr), estimated_partitions, schema = std::move(schema), max_sstable_size] () mutable {
         // FIXME: write all components
-        touch_directory(_dir).get();
->>>>>>> e555ad63
         generate_toc(schema->get_compressor_params().get_compressor(), schema->bloom_filter_fp_chance());
         write_toc();
         create_data().get();
