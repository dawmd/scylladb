#!/usr/bin/env python3
# -*- coding: utf-8 -*-
#
# Copyright (C) 2015-present ScyllaDB
#

#
# SPDX-License-Identifier: AGPL-3.0-or-later
#

import argparse
import os
import platform
import re
import shlex
import subprocess
import sys
import tempfile
import textwrap
from distutils.spawn import find_executable

curdir = os.getcwd()

outdir = 'build'

tempfile.tempdir = f"{outdir}/tmp"

configure_args = str.join(' ', [shlex.quote(x) for x in sys.argv[1:] if not x.startswith('--out=')])

if os.path.exists('/etc/os-release'):
    for line in open('/etc/os-release'):
        key, _, value = line.partition('=')
        value = value.strip().strip('"')
        if key == 'ID':
            os_ids = [value]
        if key == 'ID_LIKE':
            os_ids += value.split(' ')
    if not os_ids:
        os_ids = ['linux']  # default ID per os-release(5)
else:
    os_ids = ['unknown']

distro_extra_cflags = ''
distro_extra_ldflags = ''
distro_extra_cmake_args = []
employ_ld_trickery = True

# distro-specific setup
def distro_setup_nix():
    global os_ids, employ_ld_trickery
    global distro_extra_ldflags, distro_extra_cflags, distro_extra_cmake_args

    os_ids = ['linux']
    employ_ld_trickery = False

    libdirs = list(dict.fromkeys(os.environ.get('CMAKE_LIBRARY_PATH').split(':')))
    incdirs = list(dict.fromkeys(os.environ.get('CMAKE_INCLUDE_PATH').split(':')))

    # add nix {lib,inc}dirs to relevant flags, mimicing nix versions of cmake & autotools.
    # also add rpaths to make sure that any built executables can run in place.
    distro_extra_ldflags = ' '.join([ '-rpath ' + path + ' -L' + path for path in libdirs ]);
    distro_extra_cflags = ' '.join([ '-isystem ' + path for path in incdirs ])

    # indexers like clangd may or may not know which stdc++ or glibc
    # the compiler was configured with, so make the relevant paths
    # explicit on each compilation command line:
    implicit_cflags = os.environ.get('IMPLICIT_CFLAGS').strip()
    distro_extra_cflags += ' ' + implicit_cflags
    # also propagate to cmake-built dependencies:
    distro_extra_cmake_args = ['-DCMAKE_CXX_STANDARD_INCLUDE_DIRECTORIES:INTERNAL=' + implicit_cflags]

if os.environ.get('NIX_BUILD_TOP'):
        distro_setup_nix()

# distribution "internationalization", converting package names.
# Fedora name is key, values is distro -> package name dict.
i18n_xlat = {
    'boost-devel': {
        'debian': 'libboost-dev',
        'ubuntu': 'libboost-dev (libboost1.55-dev on 14.04)',
    },
}

python3_dependencies = subprocess.run('./install-dependencies.sh --print-python3-runtime-packages', shell=True, capture_output=True, encoding='utf-8').stdout.strip()
pip_dependencies = subprocess.run('./install-dependencies.sh --print-pip-runtime-packages', shell=True, capture_output=True, encoding='utf-8').stdout.strip()
node_exporter_filename = subprocess.run('./install-dependencies.sh --print-node-exporter-filename', shell=True, capture_output=True, encoding='utf-8').stdout.strip()
node_exporter_dirname = os.path.basename(node_exporter_filename).rstrip('.tar.gz')


def pkgname(name):
    if name in i18n_xlat:
        dict = i18n_xlat[name]
        for id in os_ids:
            if id in dict:
                return dict[id]
    return name


def get_flags():
    with open('/proc/cpuinfo') as f:
        for line in f:
            if line.strip():
                if line.rstrip('\n').startswith('flags'):
                    return re.sub(r'^flags\s+: ', '', line).split()


def add_tristate(arg_parser, name, dest, help):
    arg_parser.add_argument('--enable-' + name, dest=dest, action='store_true', default=None,
                            help='Enable ' + help)
    arg_parser.add_argument('--disable-' + name, dest=dest, action='store_false', default=None,
                            help='Disable ' + help)


def apply_tristate(var, test, note, missing):
    if (var is None) or var:
        if test():
            return True
        elif var is True:
            print(missing)
            sys.exit(1)
        else:
            print(note)
            return False
    return False


def have_pkg(package):
    return subprocess.call(['pkg-config', package]) == 0


def pkg_config(package, *options):
    pkg_config_path = os.environ.get('PKG_CONFIG_PATH', '')
    # Add the directory containing the package to the search path, if a file is
    # specified instead of a name.
    if package.endswith('.pc'):
        local_path = os.path.dirname(package)
        pkg_config_path = '{}:{}'.format(local_path, pkg_config_path)

    output = subprocess.check_output(['pkg-config'] + list(options) + [package],
                                     env = {**os.environ,
                                            'PKG_CONFIG_PATH': pkg_config_path})

    return output.decode('utf-8').strip()


def try_compile(compiler, source='', flags=[]):
    return try_compile_and_link(compiler, source, flags=flags + ['-c'])


def ensure_tmp_dir_exists():
    if not os.path.exists(tempfile.tempdir):
        os.makedirs(tempfile.tempdir)


def try_compile_and_link(compiler, source='', flags=[], verbose=False):
    ensure_tmp_dir_exists()
    with tempfile.NamedTemporaryFile() as sfile:
        ofd, ofile = tempfile.mkstemp()
        os.close(ofd)
        try:
            sfile.file.write(bytes(source, 'utf-8'))
            sfile.file.flush()
            ret = subprocess.run([compiler, '-x', 'c++', '-o', ofile, sfile.name] + args.user_cflags.split() + flags,
                                 capture_output=True)
            if verbose:
                print(f"Compilation failed: {compiler} -x c++ -o {ofile} {sfile.name} {args.user_cflags} {flags}")
                print(source)
                print(ret.stdout.decode('utf-8'))
                print(ret.stderr.decode('utf-8'))
            return ret.returncode == 0
        finally:
            if os.path.exists(ofile):
                os.unlink(ofile)


def flag_supported(flag, compiler):
    # gcc ignores -Wno-x even if it is not supported
    adjusted = re.sub('^-Wno-', '-W', flag)
    split = adjusted.split(' ')
    return try_compile(flags=['-Werror'] + split, compiler=compiler)


def linker_flags(compiler):
    src_main = 'int main(int argc, char **argv) { return 0; }'
    link_flags = ['-fuse-ld=lld']
    if try_compile_and_link(source=src_main, flags=link_flags, compiler=compiler):
        print('Note: using the lld linker')
        return ' '.join(link_flags)
    link_flags = ['-fuse-ld=gold']
    if try_compile_and_link(source=src_main, flags=link_flags, compiler=compiler):
        print('Note: using the gold linker')
        threads_flag = '-Wl,--threads'
        if try_compile_and_link(source=src_main, flags=link_flags + [threads_flag], compiler=compiler):
            link_flags.append(threads_flag)
        return ' '.join(link_flags)
    else:
        linker = ''
        try:
            subprocess.call(["gold", "-v"], stdout=subprocess.DEVNULL, stderr=subprocess.DEVNULL)
            linker = 'gold'
        except:
            pass
        try:
            subprocess.call(["lld", "-v"], stdout=subprocess.DEVNULL, stderr=subprocess.DEVNULL)
            linker = 'lld'
        except:
            pass
        if linker:
            print(f'Linker {linker} found, but the compilation attempt failed, defaulting to default system linker')
        else:
            print('Note: neither lld nor gold found; using default system linker')
        return ''


def maybe_static(flag, libs):
    if flag and not args.static:
        libs = '-Wl,-Bstatic {} -Wl,-Bdynamic'.format(libs)
    return libs


class Source(object):
    def __init__(self, source, hh_prefix, cc_prefix):
        self.source = source
        self.hh_prefix = hh_prefix
        self.cc_prefix = cc_prefix

    def headers(self, gen_dir):
        return [x for x in self.generated(gen_dir) if x.endswith(self.hh_prefix)]

    def sources(self, gen_dir):
        return [x for x in self.generated(gen_dir) if x.endswith(self.cc_prefix)]

    def objects(self, gen_dir):
        return [x.replace(self.cc_prefix, '.o') for x in self.sources(gen_dir)]

    def endswith(self, end):
        return self.source.endswith(end)

class Thrift(Source):
    def __init__(self, source, service):
        Source.__init__(self, source, '.h', '.cpp')
        self.service = service

    def generated(self, gen_dir):
        basename = os.path.splitext(os.path.basename(self.source))[0]
        files = [basename + '_' + ext
                 for ext in ['types.cpp', 'types.h', 'constants.cpp', 'constants.h']]
        files += [self.service + ext
                  for ext in ['.cpp', '.h']]
        return [os.path.join(gen_dir, file) for file in files]

def default_target_arch():
    if platform.machine() in ['i386', 'i686', 'x86_64']:
        return 'westmere'   # support PCLMUL
    elif platform.machine() == 'aarch64':
        return 'armv8-a+crc+crypto'
    else:
        return ''


class Antlr3Grammar(Source):
    def __init__(self, source):
        Source.__init__(self, source, '.hpp', '.cpp')

    def generated(self, gen_dir):
        basename = os.path.splitext(self.source)[0]
        files = [basename + ext
                 for ext in ['Lexer.cpp', 'Lexer.hpp', 'Parser.cpp', 'Parser.hpp']]
        return [os.path.join(gen_dir, file) for file in files]

class Json2Code(Source):
    def __init__(self, source):
        Source.__init__(self, source, '.hh', '.cc')

    def generated(self, gen_dir):
        return [os.path.join(gen_dir, self.source + '.hh'), os.path.join(gen_dir, self.source + '.cc')]

def find_headers(repodir, excluded_dirs):
    walker = os.walk(repodir)

    _, dirs, files = next(walker)
    for excl_dir in excluded_dirs:
        try:
            dirs.remove(excl_dir)
        except ValueError:
            # Ignore complaints about excl_dir not being in dirs
            pass

    is_hh = lambda f: f.endswith('.hh')
    headers = list(filter(is_hh, files))

    for dirpath, _, files in walker:
        if dirpath.startswith('./'):
            dirpath = dirpath[2:]
        headers += [os.path.join(dirpath, hh) for hh in filter(is_hh, files)]

    return sorted(headers)


modes = {
    'debug': {
        'cxxflags': '-DDEBUG -DSANITIZE -DDEBUG_LSA_SANITIZER -DSCYLLA_ENABLE_ERROR_INJECTION',
        'cxx_ld_flags': '',
        'stack-usage-threshold': 1024*40,
        'optimization-level': 'g',
        'per_src_extra_cxxflags': {},
        'cmake_build_type': 'Debug',
        'can_have_debug_info': True,
        'default': True,
        'description': 'a mode with no optimizations, with sanitizers, and with additional debug checks enabled, used for testing',
    },
    'release': {
        'cxxflags': '-ffunction-sections -fdata-sections ',
        'cxx_ld_flags': '-Wl,--gc-sections',
        'stack-usage-threshold': 1024*13,
        'optimization-level': '3',
        'per_src_extra_cxxflags': {},
        'cmake_build_type': 'RelWithDebInfo',
        'can_have_debug_info': True,
        'default': True,
        'description': 'a mode with optimizations and no debug checks, used for production builds',
    },
    'dev': {
        'cxxflags': '-DDEVEL -DSEASTAR_ENABLE_ALLOC_FAILURE_INJECTION -DSCYLLA_ENABLE_ERROR_INJECTION',
        'cxx_ld_flags': '',
        'stack-usage-threshold': 1024*21,
        'optimization-level': '2',
        'per_src_extra_cxxflags': {},
        'cmake_build_type': 'Dev',
        'can_have_debug_info': False,
        'default': True,
        'description': 'a mode with no optimizations and no debug checks, optimized for fast build times, used for development',
    },
    'sanitize': {
        'cxxflags': '-DDEBUG -DSANITIZE -DDEBUG_LSA_SANITIZER -DSCYLLA_ENABLE_ERROR_INJECTION',
        'cxx_ld_flags': '',
        'stack-usage-threshold': 1024*50,
        'optimization-level': 's',
        'per_src_extra_cxxflags': {},
        'cmake_build_type': 'Sanitize',
        'can_have_debug_info': True,
        'default': False,
        'description': 'a mode with optimizations and sanitizers enabled, used for finding memory errors',
    },
    'coverage': {
        'cxxflags': '-fprofile-instr-generate -fcoverage-mapping -g -gz',
        'cxx_ld_flags': '-fprofile-instr-generate -fcoverage-mapping',
        'stack-usage-threshold': 1024*40,
        'optimization-level': 'g',
        'per_src_extra_cxxflags': {},
        'cmake_build_type': 'Debug',
        'can_have_debug_info': True,
        'default': False,
        'description': 'a mode exclusively used for generating test coverage reports',
    },
}

scylla_tests = set([
    'test/boost/UUID_test',
    'test/boost/cdc_generation_test',
    'test/boost/aggregate_fcts_test',
    'test/boost/allocation_strategy_test',
    'test/boost/alternator_unit_test',
    'test/boost/anchorless_list_test',
    'test/boost/auth_passwords_test',
    'test/boost/auth_resource_test',
    'test/boost/auth_test',
    'test/boost/batchlog_manager_test',
    'test/boost/big_decimal_test',
    'test/boost/broken_sstable_test',
    'test/boost/bytes_ostream_test',
    'test/boost/cache_flat_mutation_reader_test',
    'test/boost/cached_file_test',
    'test/boost/caching_options_test',
    'test/boost/canonical_mutation_test',
    'test/boost/cartesian_product_test',
    'test/boost/castas_fcts_test',
    'test/boost/cdc_test',
    'test/boost/cell_locker_test',
    'test/boost/checksum_utils_test',
    'test/boost/chunked_vector_test',
    'test/boost/chunked_managed_vector_test',
    'test/boost/clustering_ranges_walker_test',
    'test/boost/column_mapping_test',
    'test/boost/commitlog_test',
    'test/boost/compound_test',
    'test/boost/compress_test',
    'test/boost/config_test',
    'test/boost/continuous_data_consumer_test',
    'test/boost/counter_test',
    'test/boost/cql_auth_query_test',
    'test/boost/cql_auth_syntax_test',
    'test/boost/cql_query_test',
    'test/boost/cql_query_large_test',
    'test/boost/cql_query_like_test',
    'test/boost/cql_query_group_test',
    'test/boost/cql_functions_test',
    'test/boost/crc_test',
    'test/boost/data_listeners_test',
    'test/boost/database_test',
    'test/boost/double_decker_test',
    'test/boost/duration_test',
    'test/boost/dynamic_bitset_test',
    'test/boost/enum_option_test',
    'test/boost/enum_set_test',
    'test/boost/extensions_test',
    'test/boost/error_injection_test',
    'test/boost/filtering_test',
    'test/boost/flat_mutation_reader_test',
    'test/boost/flush_queue_test',
    'test/boost/fragmented_temporary_buffer_test',
    'test/boost/frozen_mutation_test',
    'test/boost/gossiping_property_file_snitch_test',
    'test/boost/hash_test',
    'test/boost/hashers_test',
    'test/boost/hint_test',
    'test/boost/idl_test',
    'test/boost/input_stream_test',
    'test/boost/json_cql_query_test',
    'test/boost/json_test',
    'test/boost/keys_test',
    'test/boost/large_paging_state_test',
    'test/boost/like_matcher_test',
    'test/boost/limiting_data_source_test',
    'test/boost/linearizing_input_stream_test',
    'test/boost/loading_cache_test',
    'test/boost/log_heap_test',
    'test/boost/estimated_histogram_test',
    'test/boost/logalloc_test',
    'test/boost/managed_vector_test',
    'test/boost/managed_bytes_test',
    'test/boost/intrusive_array_test',
    'test/boost/map_difference_test',
    'test/boost/memtable_test',
    'test/boost/multishard_mutation_query_test',
    'test/boost/murmur_hash_test',
    'test/boost/mutation_fragment_test',
    'test/boost/mutation_query_test',
    'test/boost/mutation_reader_test',
    'test/boost/multishard_combining_reader_as_mutation_source_test',
    'test/boost/mutation_test',
    'test/boost/mutation_writer_test',
    'test/boost/mvcc_test',
    'test/boost/network_topology_strategy_test',
    'test/boost/nonwrapping_range_test',
    'test/boost/observable_test',
    'test/boost/partitioner_test',
    'test/boost/querier_cache_test',
    'test/boost/query_processor_test',
    'test/boost/range_test',
    'test/boost/range_tombstone_list_test',
    'test/boost/reusable_buffer_test',
    'test/boost/restrictions_test',
    'test/boost/repair_test',
    'test/boost/role_manager_test',
    'test/boost/row_cache_test',
    'test/boost/rust_test',
    'test/boost/schema_change_test',
    'test/boost/schema_registry_test',
    'test/boost/secondary_index_test',
    'test/boost/tracing',
    'test/boost/index_with_paging_test',
    'test/boost/serialization_test',
    'test/boost/serialized_action_test',
    'test/boost/small_vector_test',
    'test/boost/snitch_reset_test',
    'test/boost/sstable_3_x_test',
    'test/boost/sstable_datafile_test',
    'test/boost/sstable_mutation_test',
    'test/boost/sstable_partition_index_cache_test',
    'test/boost/schema_changes_test',
    'test/boost/sstable_conforms_to_mutation_source_test',
    'test/boost/sstable_compaction_test',
    'test/boost/sstable_resharding_test',
    'test/boost/sstable_directory_test',
    'test/boost/sstable_test',
    'test/boost/sstable_move_test',
    'test/boost/statement_restrictions_test',
    'test/boost/storage_proxy_test',
    'test/boost/top_k_test',
    'test/boost/transport_test',
    'test/boost/types_test',
    'test/boost/user_function_test',
    'test/boost/user_types_test',
    'test/boost/utf8_test',
    'test/boost/view_build_test',
    'test/boost/view_complex_test',
    'test/boost/view_schema_test',
    'test/boost/view_schema_pkey_test',
    'test/boost/view_schema_ckey_test',
    'test/boost/vint_serialization_test',
    'test/boost/virtual_reader_test',
    'test/boost/virtual_table_mutation_source_test',
    'test/boost/virtual_table_test',
    'test/boost/bptree_test',
    'test/boost/btree_test',
    'test/boost/radix_tree_test',
    'test/boost/double_decker_test',
    'test/boost/stall_free_test',
    'test/boost/sstable_set_test',
    'test/boost/reader_concurrency_semaphore_test',
    'test/boost/service_level_controller_test',
    'test/boost/schema_loader_test',
    'test/boost/lister_test',
    'test/boost/group0_test',
    'test/boost/exception_container_test',
    'test/boost/result_utils_test',
    'test/boost/rate_limiter_test',
    'test/boost/per_partition_rate_limit_test',
    'test/boost/expr_test',
    'test/manual/ec2_snitch_test',
    'test/manual/enormous_table_scan_test',
    'test/manual/gce_snitch_test',
    'test/manual/gossip',
    'test/manual/hint_test',
    'test/manual/message',
    'test/manual/partition_data_test',
    'test/manual/row_locker_test',
    'test/manual/streaming_histogram_test',
    'test/manual/sstable_scan_footprint_test',
    'test/perf/memory_footprint_test',
    'test/perf/perf_cache_eviction',
    'test/perf/perf_commitlog',
    'test/perf/perf_cql_parser',
    'test/perf/perf_fast_forward',
    'test/perf/perf_hash',
    'test/perf/perf_mutation',
    'test/perf/perf_collection',
    'test/perf/perf_row_cache_update',
    'test/perf/perf_row_cache_reads',
    'test/perf/logalloc',
    'test/perf/perf_simple_query',
    'test/perf/perf_sstable',
    'test/unit/lsa_async_eviction_test',
    'test/unit/lsa_sync_eviction_test',
    'test/unit/row_cache_alloc_stress_test',
    'test/unit/row_cache_stress_test',
    'test/unit/bptree_stress_test',
    'test/unit/btree_stress_test',
    'test/unit/bptree_compaction_test',
    'test/unit/btree_compaction_test',
    'test/unit/radix_tree_stress_test',
    'test/unit/radix_tree_compaction_test',
    'test/unit/cross_shard_barrier_test',
])

perf_tests = set([
    'test/perf/perf_mutation_readers',
    'test/perf/perf_checksum',
    'test/perf/perf_mutation_fragment',
    'test/perf/perf_idl',
    'test/perf/perf_vint',
    'test/perf/perf_big_decimal',
])

raft_tests = set([
    'test/raft/replication_test',
    'test/raft/randomized_nemesis_test',
    'test/raft/many_test',
    'test/raft/fsm_test',
    'test/raft/etcd_test',
    'test/raft/raft_sys_table_storage_test',
    'test/raft/raft_address_map_test',
    'test/raft/discovery_test',
    'test/raft/failure_detector_test',
])

apps = set([
    'scylla',
])

tests = scylla_tests | perf_tests | raft_tests

other = set([
    'iotune',
])

all_artifacts = apps | tests | other

arg_parser = argparse.ArgumentParser('Configure scylla')
arg_parser.add_argument('--out', dest='buildfile', action='store', default='build.ninja',
                        help='Output build-file name (by default build.ninja)')
arg_parser.add_argument('--static', dest='static', action='store_const', default='',
                        const='-static',
                        help='Static link (useful for running on hosts outside the build environment')
arg_parser.add_argument('--pie', dest='pie', action='store_true',
                        help='Build position-independent executable (PIE)')
arg_parser.add_argument('--so', dest='so', action='store_true',
                        help='Build shared object (SO) instead of executable')
arg_parser.add_argument('--mode', action='append', choices=list(modes.keys()), dest='selected_modes',
                        help="Build modes to generate ninja files for. The available build modes are:\n{}".format("; ".join(["{} - {}".format(m, cfg['description']) for m, cfg in modes.items()])))
arg_parser.add_argument('--with', dest='artifacts', action='append', default=[],
                        help="Specify the artifacts to build, invoke {} with --list-artifacts to list all available artifacts, if unspecified all artifacts are built".format(sys.argv[0]))
arg_parser.add_argument('--with-seastar', action='store', dest='seastar_path', default='seastar', help='Path to Seastar sources')
add_tristate(arg_parser, name='dist', dest='enable_dist',
                        help='scylla-tools-java, scylla-jmx and packages')
arg_parser.add_argument('--dist-only', dest='dist_only', action='store_true', default=False,
                        help='skip compiling code and run dist targets only')

arg_parser.add_argument('--cflags', action='store', dest='user_cflags', default='',
                        help='Extra flags for the C++ compiler')
arg_parser.add_argument('--ldflags', action='store', dest='user_ldflags', default='',
                        help='Extra flags for the linker')
arg_parser.add_argument('--target', action='store', dest='target', default=default_target_arch(),
                        help='Target architecture (-march)')
arg_parser.add_argument('--compiler', action='store', dest='cxx', default='clang++',
                        help='C++ compiler path')
arg_parser.add_argument('--c-compiler', action='store', dest='cc', default='clang',
                        help='C compiler path')
add_tristate(arg_parser, name='dpdk', dest='dpdk',
                        help='Use dpdk (from seastar dpdk sources) (default=True for release builds)')
arg_parser.add_argument('--dpdk-target', action='store', dest='dpdk_target', default='',
                        help='Path to DPDK SDK target location (e.g. <DPDK SDK dir>/x86_64-native-linuxapp-gcc)')
arg_parser.add_argument('--debuginfo', action='store', dest='debuginfo', type=int, default=1,
                        help='Enable(1)/disable(0)compiler debug information generation')
arg_parser.add_argument('--optimization-level', action='append', dest='mode_o_levels', metavar='MODE=LEVEL', default=[],
                        help=f'Override default compiler optimization level for mode (defaults: {" ".join([x+"="+modes[x]["optimization-level"] for x in modes])})')
arg_parser.add_argument('--static-stdc++', dest='staticcxx', action='store_true',
                        help='Link libgcc and libstdc++ statically')
arg_parser.add_argument('--static-thrift', dest='staticthrift', action='store_true',
                        help='Link libthrift statically')
arg_parser.add_argument('--static-boost', dest='staticboost', action='store_true',
                        help='Link boost statically')
arg_parser.add_argument('--static-yaml-cpp', dest='staticyamlcpp', action='store_true',
                        help='Link libyaml-cpp statically')
arg_parser.add_argument('--tests-debuginfo', action='store', dest='tests_debuginfo', type=int, default=0,
                        help='Enable(1)/disable(0)compiler debug information generation for tests')
arg_parser.add_argument('--python', action='store', dest='python', default='python3',
                        help='Python3 path')
arg_parser.add_argument('--split-dwarf', dest='split_dwarf', action='store_true', default=False,
                        help='use of split dwarf (https://gcc.gnu.org/wiki/DebugFission) to speed up linking')
arg_parser.add_argument('--enable-alloc-failure-injector', dest='alloc_failure_injector', action='store_true', default=False,
                        help='enable allocation failure injection')
arg_parser.add_argument('--enable-seastar-debug-allocations', dest='seastar_debug_allocations', action='store_true', default=False,
                        help='enable seastar debug allocations')
arg_parser.add_argument('--with-antlr3', dest='antlr3_exec', action='store', default=None,
                        help='path to antlr3 executable')
arg_parser.add_argument('--with-ragel', dest='ragel_exec', action='store', default='ragel',
        help='path to ragel executable')
add_tristate(arg_parser, name='stack-guards', dest='stack_guards', help='Use stack guards')
arg_parser.add_argument('--verbose', dest='verbose', action='store_true',
                        help='Make configure.py output more verbose (useful for debugging the build process itself)')
arg_parser.add_argument('--test-repeat', dest='test_repeat', action='store', type=str, default='1',
                         help='Set number of times to repeat each unittest.')
arg_parser.add_argument('--test-timeout', dest='test_timeout', action='store', type=str, default='7200')
arg_parser.add_argument('--clang-inline-threshold', action='store', type=int, dest='clang_inline_threshold', default=-1,
                        help="LLVM-specific inline threshold compilation parameter")
arg_parser.add_argument('--list-artifacts', dest='list_artifacts', action='store_true', default=False,
                        help='List all available build artifacts, that can be passed to --with')
args = arg_parser.parse_args()

if args.list_artifacts:
    for artifact in sorted(all_artifacts):
        print(artifact)
    exit(0)

defines = ['XXH_PRIVATE_API',
           'SEASTAR_TESTING_MAIN',
]

scylla_raft_core = [
    'raft/raft.cc',
    'raft/server.cc',
    'raft/fsm.cc',
    'raft/tracker.cc',
    'raft/log.cc',
]

scylla_core = (['replica/database.cc',
                'replica/table.cc',
                'replica/distributed_loader.cc',
                'replica/memtable.cc',
                'replica/exceptions.cc',
                'absl-flat_hash_map.cc',
                'atomic_cell.cc',
                'caching_options.cc',
                'collection_mutation.cc',
                'client_data.cc',
                'hashers.cc',
                'schema.cc',
                'frozen_schema.cc',
                'schema_registry.cc',
                'bytes.cc',
                'timeout_config.cc',
                'mutation.cc',
                'mutation_fragment.cc',
                'partition_version.cc',
                'row_cache.cc',
                'canonical_mutation.cc',
                'frozen_mutation.cc',
                'schema_mutations.cc',
                'generic_server.cc',
                'utils/array-search.cc',
                'utils/base64.cc',
                'utils/logalloc.cc',
                'utils/large_bitset.cc',
                'utils/buffer_input_stream.cc',
                'utils/limiting_data_source.cc',
                'utils/updateable_value.cc',
                'utils/directories.cc',
                'utils/generation-number.cc',
                'utils/rjson.cc',
                'utils/human_readable.cc',
                'mutation_partition.cc',
                'mutation_partition_view.cc',
                'mutation_partition_serializer.cc',
                'converting_mutation_partition_applier.cc',
                'readers/combined.cc',
                'readers/multishard.cc',
                'readers/mutation_reader.cc',
                'readers/mutation_readers.cc',
                'mutation_query.cc',
                'keys.cc',
                'counters.cc',
                'compress.cc',
                'zstd.cc',
                'sstables/sstables.cc',
                'sstables/sstables_manager.cc',
                'sstables/sstable_set.cc',
                'sstables/mx/partition_reversing_data_source.cc',
                'sstables/mx/reader.cc',
                'sstables/mx/writer.cc',
                'sstables/kl/reader.cc',
                'sstables/sstable_version.cc',
                'sstables/compress.cc',
                'sstables/sstable_mutation_reader.cc',
                'compaction/compaction.cc',
                'compaction/compaction_strategy.cc',
                'compaction/size_tiered_compaction_strategy.cc',
                'compaction/leveled_compaction_strategy.cc',
                'compaction/time_window_compaction_strategy.cc',
                'compaction/compaction_manager.cc',
                'sstables/integrity_checked_file_impl.cc',
                'sstables/prepended_input_stream.cc',
                'sstables/m_format_read_helpers.cc',
                'sstables/sstable_directory.cc',
                'sstables/random_access_reader.cc',
                'sstables/metadata_collector.cc',
                'sstables/writer.cc',
                'transport/cql_protocol_extension.cc',
                'transport/event.cc',
                'transport/event_notifier.cc',
                'transport/server.cc',
                'transport/controller.cc',
                'transport/messages/result_message.cc',
                'cdc/cdc_partitioner.cc',
                'cdc/log.cc',
                'cdc/split.cc',
                'cdc/generation.cc',
                'cdc/metadata.cc',
                'cql3/type_json.cc',
                'cql3/abstract_marker.cc',
                'cql3/attributes.cc',
                'cql3/cf_name.cc',
                'cql3/cql3_type.cc',
                'cql3/operation.cc',
                'cql3/index_name.cc',
                'cql3/keyspace_element_name.cc',
                'cql3/lists.cc',
                'cql3/sets.cc',
                'cql3/maps.cc',
                'cql3/values.cc',
                'cql3/expr/expression.cc',
                'cql3/expr/to_restriction.cc',
                'cql3/expr/prepare_expr.cc',
                'cql3/functions/user_function.cc',
                'cql3/functions/functions.cc',
                'cql3/functions/aggregate_fcts.cc',
                'cql3/functions/castas_fcts.cc',
                'cql3/functions/error_injection_fcts.cc',
                'cql3/statements/cf_prop_defs.cc',
                'cql3/statements/cf_statement.cc',
                'cql3/statements/authentication_statement.cc',
                'cql3/statements/create_keyspace_statement.cc',
                'cql3/statements/create_table_statement.cc',
                'cql3/statements/create_view_statement.cc',
                'cql3/statements/create_type_statement.cc',
                'cql3/statements/create_function_statement.cc',
                'cql3/statements/create_aggregate_statement.cc',
                'cql3/statements/drop_index_statement.cc',
                'cql3/statements/drop_keyspace_statement.cc',
                'cql3/statements/drop_table_statement.cc',
                'cql3/statements/drop_view_statement.cc',
                'cql3/statements/drop_type_statement.cc',
                'cql3/statements/drop_function_statement.cc',
                'cql3/statements/drop_aggregate_statement.cc',
                'cql3/statements/schema_altering_statement.cc',
                'cql3/statements/ks_prop_defs.cc',
                'cql3/statements/function_statement.cc',
                'cql3/statements/modification_statement.cc',
                'cql3/statements/cas_request.cc',
                'cql3/statements/raw/parsed_statement.cc',
                'cql3/statements/property_definitions.cc',
                'cql3/statements/update_statement.cc',
                'cql3/statements/delete_statement.cc',
                'cql3/statements/prune_materialized_view_statement.cc',
                'cql3/statements/batch_statement.cc',
                'cql3/statements/select_statement.cc',
                'cql3/statements/use_statement.cc',
                'cql3/statements/index_prop_defs.cc',
                'cql3/statements/index_target.cc',
                'cql3/statements/create_index_statement.cc',
                'cql3/statements/truncate_statement.cc',
                'cql3/statements/alter_table_statement.cc',
                'cql3/statements/alter_view_statement.cc',
                'cql3/statements/list_users_statement.cc',
                'cql3/statements/authorization_statement.cc',
                'cql3/statements/permission_altering_statement.cc',
                'cql3/statements/list_permissions_statement.cc',
                'cql3/statements/grant_statement.cc',
                'cql3/statements/revoke_statement.cc',
                'cql3/statements/alter_type_statement.cc',
                'cql3/statements/alter_keyspace_statement.cc',
                'cql3/statements/role-management-statements.cc',
                'cql3/statements/service_level_statement.cc',
                'cql3/statements/create_service_level_statement.cc',
                'cql3/statements/alter_service_level_statement.cc',
                'cql3/statements/sl_prop_defs.cc',
                'cql3/statements/drop_service_level_statement.cc',
                'cql3/statements/attach_service_level_statement.cc',
                'cql3/statements/detach_service_level_statement.cc',
                'cql3/statements/list_service_level_statement.cc',
                'cql3/statements/list_service_level_attachments_statement.cc',
                'cql3/update_parameters.cc',
                'cql3/util.cc',
                'cql3/ut_name.cc',
                'cql3/role_name.cc',
                'data_dictionary/data_dictionary.cc',
                'thrift/handler.cc',
                'thrift/server.cc',
                'thrift/controller.cc',
                'thrift/thrift_validation.cc',
                'utils/runtime.cc',
                'utils/murmur_hash.cc',
                'utils/uuid.cc',
                'utils/big_decimal.cc',
                'types.cc',
                'validation.cc',
                'service/priority_manager.cc',
                'service/migration_manager.cc',
                'service/storage_proxy.cc',
                'query_ranges_to_vnodes.cc',
                'service/forward_service.cc',
                'service/paxos/proposal.cc',
                'service/paxos/prepare_response.cc',
                'service/paxos/paxos_state.cc',
                'service/paxos/prepare_summary.cc',
                'cql3/column_identifier.cc',
                'cql3/column_specification.cc',
                'cql3/constants.cc',
                'cql3/query_processor.cc',
                'cql3/query_options.cc',
                'cql3/column_condition.cc',
                'cql3/user_types.cc',
                'cql3/untyped_result_set.cc',
                'cql3/selection/abstract_function_selector.cc',
                'cql3/selection/simple_selector.cc',
                'cql3/selection/selectable.cc',
                'cql3/selection/selector_factories.cc',
                'cql3/selection/selection.cc',
                'cql3/selection/selector.cc',
                'cql3/restrictions/statement_restrictions.cc',
                'cql3/result_set.cc',
                'cql3/prepare_context.cc',
                'db/consistency_level.cc',
                'db/system_keyspace.cc',
                'db/virtual_table.cc',
                'db/system_distributed_keyspace.cc',
                'db/size_estimates_virtual_reader.cc',
                'db/schema_tables.cc',
                'db/cql_type_parser.cc',
                'db/legacy_schema_migrator.cc',
                'db/commitlog/commitlog.cc',
                'db/commitlog/commitlog_replayer.cc',
                'db/commitlog/commitlog_entry.cc',
                'db/data_listeners.cc',
                'db/hints/manager.cc',
                'db/hints/resource_manager.cc',
                'db/hints/host_filter.cc',
                'db/hints/sync_point.cc',
                'db/config.cc',
                'db/extensions.cc',
                'db/heat_load_balance.cc',
                'db/large_data_handler.cc',
                'db/marshal/type_parser.cc',
                'db/batchlog_manager.cc',
                'db/view/view.cc',
                'db/view/view_update_generator.cc',
                'db/view/row_locking.cc',
                'db/sstables-format-selector.cc',
                'db/snapshot-ctl.cc',
                'db/rate_limiter.cc',
                'db/per_partition_rate_limit_options.cc',
                'index/secondary_index_manager.cc',
                'index/secondary_index.cc',
                'utils/UUID_gen.cc',
                'utils/i_filter.cc',
                'utils/bloom_filter.cc',
                'utils/bloom_calculations.cc',
                'utils/rate_limiter.cc',
                'utils/file_lock.cc',
                'utils/dynamic_bitset.cc',
                'utils/managed_bytes.cc',
                'utils/exceptions.cc',
                'utils/config_file.cc',
                'utils/multiprecision_int.cc',
                'utils/gz/crc_combine.cc',
                'gms/version_generator.cc',
                'gms/versioned_value.cc',
                'gms/gossiper.cc',
                'gms/feature_service.cc',
                'gms/failure_detector.cc',
                'gms/gossip_digest_syn.cc',
                'gms/gossip_digest_ack.cc',
                'gms/gossip_digest_ack2.cc',
                'gms/endpoint_state.cc',
                'gms/application_state.cc',
                'gms/inet_address.cc',
                'dht/i_partitioner.cc',
                'dht/token.cc',
                'dht/murmur3_partitioner.cc',
                'dht/boot_strapper.cc',
                'dht/range_streamer.cc',
                'unimplemented.cc',
                'query.cc',
                'query-result-set.cc',
                'locator/abstract_replication_strategy.cc',
                'locator/azure_snitch.cc',
                'locator/simple_strategy.cc',
                'locator/local_strategy.cc',
                'locator/network_topology_strategy.cc',
                'locator/everywhere_replication_strategy.cc',
                'locator/token_metadata.cc',
                'locator/snitch_base.cc',
                'locator/simple_snitch.cc',
                'locator/rack_inferring_snitch.cc',
                'locator/gossiping_property_file_snitch.cc',
                'locator/production_snitch_base.cc',
                'locator/ec2_snitch.cc',
                'locator/ec2_multi_region_snitch.cc',
                'locator/gce_snitch.cc',
                'message/messaging_service.cc',
                'service/client_state.cc',
                'service/storage_service.cc',
                'service/misc_services.cc',
                'service/pager/paging_state.cc',
                'service/pager/query_pagers.cc',
                'service/qos/qos_common.cc',
                'service/qos/service_level_controller.cc',
                'service/qos/standard_service_level_distributed_data_accessor.cc',
                'streaming/stream_task.cc',
                'streaming/stream_session.cc',
                'streaming/stream_request.cc',
                'streaming/stream_summary.cc',
                'streaming/stream_transfer_task.cc',
                'streaming/stream_receive_task.cc',
                'streaming/stream_plan.cc',
                'streaming/progress_info.cc',
                'streaming/session_info.cc',
                'streaming/stream_coordinator.cc',
                'streaming/stream_manager.cc',
                'streaming/stream_result_future.cc',
                'streaming/stream_session_state.cc',
                'streaming/stream_reason.cc',
                'streaming/consumer.cc',
                'clocks-impl.cc',
                'partition_slice_builder.cc',
                'init.cc',
                'utils/lister.cc',
                'repair/repair.cc',
                'repair/row_level.cc',
                'exceptions/exceptions.cc',
                'auth/allow_all_authenticator.cc',
                'auth/allow_all_authorizer.cc',
                'auth/authenticated_user.cc',
                'auth/authenticator.cc',
                'auth/common.cc',
                'auth/default_authorizer.cc',
                'auth/resource.cc',
                'auth/roles-metadata.cc',
                'auth/passwords.cc',
                'auth/password_authenticator.cc',
                'auth/permission.cc',
                'auth/permissions_cache.cc',
                'auth/service.cc',
                'auth/standard_role_manager.cc',
                'auth/transitional.cc',
                'auth/authentication_options.cc',
                'auth/role_or_anonymous.cc',
                'auth/sasl_challenge.cc',
                'tracing/tracing.cc',
                'tracing/trace_keyspace_helper.cc',
                'tracing/trace_state.cc',
                'tracing/tracing_backend_registry.cc',
                'tracing/traced_file.cc',
                'table_helper.cc',
                'range_tombstone.cc',
                'range_tombstone_list.cc',
                'tombstone_gc_options.cc',
                'tombstone_gc.cc',
                'utils/disk-error-handler.cc',
                'duration.cc',
                'vint-serialization.cc',
                'utils/arch/powerpc/crc32-vpmsum/crc32_wrapper.cc',
                'querier.cc',
                'mutation_writer/multishard_writer.cc',
                'multishard_mutation_query.cc',
                'reader_concurrency_semaphore.cc',
                'sstables_loader.cc',
                'utils/utf8.cc',
                'utils/ascii.cc',
                'utils/like_matcher.cc',
                'utils/error_injection.cc',
                'utils/build_id.cc',
                'mutation_writer/timestamp_based_splitting_writer.cc',
                'mutation_writer/shard_based_splitting_writer.cc',
                'mutation_writer/partition_based_splitting_writer.cc',
                'mutation_writer/feed_writers.cc',
                'lang/lua.cc',
                'lang/wasm.cc',
                'service/raft/group0_state_machine.cc',
                'service/raft/raft_sys_table_storage.cc',
                'serializer.cc',
                'release.cc',
                'service/raft/raft_rpc.cc',
                'service/raft/raft_group_registry.cc',
                'service/raft/discovery.cc',
                'service/raft/raft_group0.cc',
                'direct_failure_detector/failure_detector.cc',
                'service/raft/raft_group0_client.cc',
                ] + [Antlr3Grammar('cql3/Cql.g')] + [Thrift('interface/cassandra.thrift', 'Cassandra')] \
                  + scylla_raft_core
               )

api = ['api/api.cc',
       Json2Code('api/api-doc/storage_service.json'),
       Json2Code('api/api-doc/lsa.json'),
       'api/storage_service.cc',
       Json2Code('api/api-doc/commitlog.json'),
       'api/commitlog.cc',
       Json2Code('api/api-doc/gossiper.json'),
       'api/gossiper.cc',
       Json2Code('api/api-doc/failure_detector.json'),
       'api/failure_detector.cc',
       Json2Code('api/api-doc/column_family.json'),
       'api/column_family.cc',
       'api/messaging_service.cc',
       Json2Code('api/api-doc/messaging_service.json'),
       Json2Code('api/api-doc/storage_proxy.json'),
       'api/storage_proxy.cc',
       Json2Code('api/api-doc/cache_service.json'),
       'api/cache_service.cc',
       Json2Code('api/api-doc/collectd.json'),
       'api/collectd.cc',
       Json2Code('api/api-doc/endpoint_snitch_info.json'),
       'api/endpoint_snitch.cc',
       Json2Code('api/api-doc/compaction_manager.json'),
       'api/compaction_manager.cc',
       Json2Code('api/api-doc/hinted_handoff.json'),
       'api/hinted_handoff.cc',
       Json2Code('api/api-doc/utils.json'),
       'api/lsa.cc',
       Json2Code('api/api-doc/stream_manager.json'),
       'api/stream_manager.cc',
       Json2Code('api/api-doc/system.json'),
       'api/system.cc',
       'api/config.cc',
       Json2Code('api/api-doc/config.json'),
       'api/error_injection.cc',
       Json2Code('api/api-doc/error_injection.json'),
       ]

alternator = [
       'alternator/controller.cc',
       'alternator/server.cc',
       'alternator/executor.cc',
       'alternator/stats.cc',
       'alternator/serialization.cc',
       'alternator/expressions.cc',
       Antlr3Grammar('alternator/expressions.g'),
       'alternator/conditions.cc',
       'alternator/auth.cc',
       'alternator/streams.cc',
       'alternator/ttl.cc',
]

redis = [
        'redis/controller.cc',
        'redis/server.cc',
        'redis/query_processor.cc',
        'redis/protocol_parser.rl',
        'redis/keyspace_utils.cc',
        'redis/options.cc',
        'redis/stats.cc',
        'redis/mutation_utils.cc',
        'redis/query_utils.cc',
        'redis/abstract_command.cc',
        'redis/command_factory.cc',
        'redis/commands.cc',
        'redis/lolwut.cc',
        ]

idls = ['idl/gossip_digest.idl.hh',
        'idl/uuid.idl.hh',
        'idl/range.idl.hh',
        'idl/keys.idl.hh',
        'idl/read_command.idl.hh',
        'idl/token.idl.hh',
        'idl/ring_position.idl.hh',
        'idl/result.idl.hh',
        'idl/frozen_mutation.idl.hh',
        'idl/reconcilable_result.idl.hh',
        'idl/streaming.idl.hh',
        'idl/paging_state.idl.hh',
        'idl/frozen_schema.idl.hh',
        'idl/partition_checksum.idl.hh',
        'idl/replay_position.idl.hh',
        'idl/truncation_record.idl.hh',
        'idl/mutation.idl.hh',
        'idl/query.idl.hh',
        'idl/idl_test.idl.hh',
        'idl/commitlog.idl.hh',
        'idl/tracing.idl.hh',
        'idl/consistency_level.idl.hh',
        'idl/cache_temperature.idl.hh',
        'idl/view.idl.hh',
        'idl/messaging_service.idl.hh',
        'idl/paxos.idl.hh',
        'idl/raft.idl.hh',
        'idl/raft_storage.idl.hh',
        'idl/group0.idl.hh',
        'idl/hinted_handoff.idl.hh',
        'idl/storage_proxy.idl.hh',
        'idl/group0_state_machine.idl.hh',
        'idl/forward_request.idl.hh',
<<<<<<< HEAD
        'idl/replica_exception.idl.hh',
        'idl/per_partition_rate_limit_info.idl.hh',
=======
        'idl/position_in_partition.idl.hh',
>>>>>>> fd5f8f22
        ]

rusts = [
    'rust/inc/src/lib.rs',
]

headers = find_headers('.', excluded_dirs=['idl', 'build', 'seastar', '.git'])

scylla_tests_generic_dependencies = [
    'test/lib/cql_test_env.cc',
    'test/lib/test_services.cc',
    'test/lib/log.cc',
    'test/lib/test_utils.cc',
    'test/lib/tmpdir.cc',
    'test/lib/sstable_run_based_compaction_strategy_for_tests.cc',
]

scylla_tests_dependencies = scylla_core + idls + scylla_tests_generic_dependencies + [
    'test/lib/cql_assertions.cc',
    'test/lib/result_set_assertions.cc',
    'test/lib/mutation_source_test.cc',
    'test/lib/sstable_utils.cc',
    'test/lib/data_model.cc',
    'test/lib/exception_utils.cc',
    'test/lib/random_schema.cc',
]

scylla_raft_dependencies = scylla_raft_core + ['utils/uuid.cc']

scylla_tools = ['tools/scylla-types.cc', 'tools/scylla-sstable.cc', 'tools/schema_loader.cc', 'tools/utils.cc']

deps = {
    'scylla': idls + ['main.cc'] + scylla_core + api + alternator + redis + scylla_tools,
}

pure_boost_tests = set([
    'test/boost/anchorless_list_test',
    'test/boost/auth_passwords_test',
    'test/boost/auth_resource_test',
    'test/boost/big_decimal_test',
    'test/boost/caching_options_test',
    'test/boost/cartesian_product_test',
    'test/boost/checksum_utils_test',
    'test/boost/chunked_vector_test',
    'test/boost/compress_test',
    'test/boost/cql_auth_syntax_test',
    'test/boost/crc_test',
    'test/boost/duration_test',
    'test/boost/dynamic_bitset_test',
    'test/boost/enum_option_test',
    'test/boost/enum_set_test',
    'test/boost/idl_test',
    'test/boost/json_test',
    'test/boost/keys_test',
    'test/boost/like_matcher_test',
    'test/boost/linearizing_input_stream_test',
    'test/boost/map_difference_test',
    'test/boost/nonwrapping_range_test',
    'test/boost/observable_test',
    'test/boost/range_test',
    'test/boost/range_tombstone_list_test',
    'test/boost/serialization_test',
    'test/boost/small_vector_test',
    'test/boost/top_k_test',
    'test/boost/vint_serialization_test',
    'test/boost/bptree_test',
    'test/boost/utf8_test',
    'test/manual/streaming_histogram_test',
])

tests_not_using_seastar_test_framework = set([
    'test/boost/alternator_unit_test',
    'test/boost/small_vector_test',
    'test/manual/gossip',
    'test/manual/message',
    'test/perf/memory_footprint_test',
    'test/perf/perf_cache_eviction',
    'test/perf/perf_cql_parser',
    'test/perf/perf_hash',
    'test/perf/perf_mutation',
    'test/perf/perf_collection',
    'test/perf/perf_row_cache_update',
    'test/perf/logalloc',
    'test/unit/lsa_async_eviction_test',
    'test/unit/lsa_sync_eviction_test',
    'test/unit/row_cache_alloc_stress_test',
    'test/unit/bptree_stress_test',
    'test/unit/btree_stress_test',
    'test/unit/bptree_compaction_test',
    'test/unit/btree_compaction_test',
    'test/unit/radix_tree_stress_test',
    'test/unit/radix_tree_compaction_test',
    'test/manual/sstable_scan_footprint_test',
    'test/unit/cross_shard_barrier_test',
]) | pure_boost_tests

for t in tests_not_using_seastar_test_framework:
    if t not in scylla_tests:
        raise Exception("Test %s not found in scylla_tests" % (t))

for t in sorted(scylla_tests):
    deps[t] = [t + '.cc']
    if t not in tests_not_using_seastar_test_framework:
        deps[t] += scylla_tests_dependencies
    else:
        deps[t] += scylla_core + idls + scylla_tests_generic_dependencies

perf_tests_seastar_deps = [
    'seastar/tests/perf/perf_tests.cc'
]

for t in sorted(perf_tests):
    deps[t] = [t + '.cc'] + scylla_tests_dependencies + perf_tests_seastar_deps
    deps[t] += ['test/perf/perf.cc', 'seastar/tests/perf/linux_perf_event.cc']

deps['test/boost/mutation_reader_test'] += ['test/lib/dummy_sharder.cc' ]
deps['test/boost/multishard_combining_reader_as_mutation_source_test'] += ['test/lib/dummy_sharder.cc' ]

deps['test/boost/bytes_ostream_test'] = [
    "test/boost/bytes_ostream_test.cc",
    "bytes.cc",
    "utils/managed_bytes.cc",
    "utils/logalloc.cc",
    "utils/dynamic_bitset.cc",
    "test/lib/log.cc",
]
deps['test/boost/input_stream_test'] = ['test/boost/input_stream_test.cc']
deps['test/boost/UUID_test'] = ['utils/UUID_gen.cc', 'test/boost/UUID_test.cc', 'utils/uuid.cc', 'utils/dynamic_bitset.cc', 'hashers.cc']
deps['test/boost/murmur_hash_test'] = ['bytes.cc', 'utils/murmur_hash.cc', 'test/boost/murmur_hash_test.cc']
deps['test/boost/allocation_strategy_test'] = ['test/boost/allocation_strategy_test.cc', 'utils/logalloc.cc', 'utils/dynamic_bitset.cc']
deps['test/boost/log_heap_test'] = ['test/boost/log_heap_test.cc']
deps['test/boost/estimated_histogram_test'] = ['test/boost/estimated_histogram_test.cc']
deps['test/boost/anchorless_list_test'] = ['test/boost/anchorless_list_test.cc']
deps['test/perf/perf_fast_forward'] += ['seastar/tests/perf/linux_perf_event.cc']
deps['test/perf/perf_simple_query'] += ['test/perf/perf.cc', 'seastar/tests/perf/linux_perf_event.cc', 'test/lib/alternator_test_env.cc'] + alternator
deps['test/perf/perf_commitlog'] += ['test/perf/perf.cc', 'seastar/tests/perf/linux_perf_event.cc']
deps['test/perf/perf_row_cache_reads'] += ['test/perf/perf.cc', 'seastar/tests/perf/linux_perf_event.cc']
deps['test/perf/perf_row_cache_update'] += ['test/perf/perf.cc', 'seastar/tests/perf/linux_perf_event.cc']
deps['test/boost/reusable_buffer_test'] = [
    "test/boost/reusable_buffer_test.cc",
    "test/lib/log.cc",
]
deps['test/boost/utf8_test'] = ['utils/utf8.cc', 'test/boost/utf8_test.cc']
deps['test/boost/small_vector_test'] = ['test/boost/small_vector_test.cc']
deps['test/boost/multishard_mutation_query_test'] += ['test/boost/test_table.cc']
deps['test/boost/vint_serialization_test'] = ['test/boost/vint_serialization_test.cc', 'vint-serialization.cc', 'bytes.cc']
deps['test/boost/linearizing_input_stream_test'] = [
    "test/boost/linearizing_input_stream_test.cc",
    "test/lib/log.cc",
]
deps['test/boost/expr_test'] = ['test/boost/expr_test.cc'] + scylla_core
deps['test/boost/rate_limiter_test'] = ['test/boost/rate_limiter_test.cc', 'db/rate_limiter.cc']

deps['test/boost/duration_test'] += ['test/lib/exception_utils.cc']
deps['test/boost/schema_loader_test'] += ['tools/schema_loader.cc']
deps['test/boost/rust_test'] += rusts

deps['test/raft/replication_test'] = ['test/raft/replication_test.cc', 'test/raft/replication.cc', 'test/raft/helpers.cc'] + scylla_raft_dependencies
deps['test/raft/randomized_nemesis_test'] = ['test/raft/randomized_nemesis_test.cc', 'direct_failure_detector/failure_detector.cc', 'test/raft/helpers.cc'] + scylla_raft_dependencies
deps['test/raft/failure_detector_test'] = ['test/raft/failure_detector_test.cc', 'direct_failure_detector/failure_detector.cc', 'test/raft/helpers.cc'] + scylla_raft_dependencies
deps['test/raft/many_test'] = ['test/raft/many_test.cc', 'test/raft/replication.cc', 'test/raft/helpers.cc'] + scylla_raft_dependencies
deps['test/raft/fsm_test'] =  ['test/raft/fsm_test.cc', 'test/raft/helpers.cc', 'test/lib/log.cc'] + scylla_raft_dependencies
deps['test/raft/etcd_test'] =  ['test/raft/etcd_test.cc', 'test/raft/helpers.cc', 'test/lib/log.cc'] + scylla_raft_dependencies
deps['test/raft/raft_sys_table_storage_test'] = ['test/raft/raft_sys_table_storage_test.cc'] + \
    scylla_core + scylla_tests_generic_dependencies
deps['test/raft/raft_address_map_test'] = ['test/raft/raft_address_map_test.cc'] + scylla_core
deps['test/raft/discovery_test'] =  ['test/raft/discovery_test.cc',
                                     'test/raft/helpers.cc',
                                     'test/lib/log.cc',
                                     'service/raft/discovery.cc'] + scylla_raft_dependencies

deps['utils/gz/gen_crc_combine_table'] = ['utils/gz/gen_crc_combine_table.cc']


warnings = [
    '-Wall',
    '-Werror',
    '-Wno-mismatched-tags',  # clang-only
    '-Wno-maybe-uninitialized',  # false positives on gcc 5
    '-Wno-tautological-compare',
    '-Wno-parentheses-equality',
    '-Wno-c++11-narrowing',
    '-Wno-sometimes-uninitialized',
    '-Wno-return-stack-address',
    '-Wno-missing-braces',
    '-Wno-unused-lambda-capture',
    '-Wno-overflow',
    '-Wno-noexcept-type',
    '-Wno-nonnull-compare',
    '-Wno-error=cpp',
    '-Wno-ignored-attributes',
    '-Wno-overloaded-virtual',
    '-Wno-stringop-overflow',
    '-Wno-unused-command-line-argument',
    '-Wno-defaulted-function-deleted',
    '-Wno-redeclared-class-member',
    '-Wno-unsupported-friend',
    '-Wno-unused-variable',
    '-Wno-delete-non-abstract-non-virtual-dtor',
    '-Wno-braced-scalar-init',
    '-Wno-implicit-int-float-conversion',
    '-Wno-delete-abstract-non-virtual-dtor',
    '-Wno-uninitialized-const-reference',
    # https://gcc.gnu.org/bugzilla/show_bug.cgi?id=77728
    '-Wno-psabi',
    '-Wno-narrowing',
    '-Wno-array-bounds',
    '-Wno-nonnull',
    '-Wno-catch-value',
    '-Wno-stringop-overread', # false positives with gcc 12
    '-Wno-uninitialized',  # false positives with gcc 12,
    '-Wno-missing-attributes', # something in seastar's memory.cc, TBD,
    '-Wno-use-after-free', # false positives with gcc 12
    '-Wno-dangling-pointer', # false positives with gcc 12
]

warnings = [w
            for w in warnings
            if flag_supported(flag=w, compiler=args.cxx)]

warnings = ' '.join(warnings + ['-Wno-error=deprecated-declarations'])

def clang_inline_threshold():
    if args.clang_inline_threshold != -1:
        return args.clang_inline_threshold
    elif platform.machine() == 'aarch64':
        # we see miscompiles with 1200 and above with format("{}", uuid)
        # also coroutine miscompiles with 600
        return 300
    else:
        return 2500

for mode_level in args.mode_o_levels:
    ( mode, level ) = mode_level.split('=', 2)
    if mode not in modes:
        raise Exception(f'Mode {mode} is missing, cannot configure optimization level for it')
    modes[mode]['optimization-level'] = level

for mode in modes:
    modes[mode]['cxxflags'] += f' -O{modes[mode]["optimization-level"]}'

optimization_flags = [
    '--param inline-unit-growth=300', # gcc
    f'-mllvm -inline-threshold={clang_inline_threshold()}',  # clang
    # clang generates 16-byte loads that break store-to-load forwarding
    # gcc also has some trouble: https://gcc.gnu.org/bugzilla/show_bug.cgi?id=103554
    '-fno-slp-vectorize',
]
optimization_flags = [o
                      for o in optimization_flags
                      if flag_supported(flag=o, compiler=args.cxx)]
modes['release']['cxxflags'] += ' ' + ' '.join(optimization_flags)

if flag_supported(flag='-Wstack-usage=4096', compiler=args.cxx):
    for mode in modes:
        modes[mode]['cxxflags'] += f' -Wstack-usage={modes[mode]["stack-usage-threshold"]} -Wno-error=stack-usage='

has_wasmtime = os.path.isfile('/usr/lib64/libwasmtime.a') and os.path.isdir('/usr/local/include/wasmtime')

if has_wasmtime:
    if platform.machine() == 'aarch64':
        print("wasmtime is temporarily not supported on aarch64. Ref: issue #9387")
        has_wasmtime = False
    else:
        for mode in modes:
            modes[mode]['cxxflags'] += ' -DSCYLLA_ENABLE_WASMTIME'
else:
    print("wasmtime not found - WASM support will not be enabled in this build")

linker_flags = linker_flags(compiler=args.cxx)

dbgflag = '-g -gz' if args.debuginfo else ''
tests_link_rule = 'link' if args.tests_debuginfo else 'link_stripped'

# Strip if debuginfo is disabled, otherwise we end up with partial
# debug info from the libraries we static link with
regular_link_rule = 'link' if args.debuginfo else 'link_stripped'

if args.so:
    args.pie = '-shared'
    args.fpie = '-fpic'
elif args.pie:
    args.pie = '-pie'
    args.fpie = '-fpie'
else:
    args.pie = ''
    args.fpie = ''

# a list element means a list of alternative packages to consider
# the first element becomes the HAVE_pkg define
# a string element is a package name with no alternatives
optional_packages = [[]]
pkgs = []

# Lua can be provided by lua53 package on Debian-like
# systems and by Lua on others.
pkgs.append('lua53' if have_pkg('lua53') else 'lua')

pkgs.append('libsystemd')


compiler_test_src = '''

// clang pretends to be gcc (defined __GNUC__), so we
// must check it first
#ifdef __clang__

#if __clang_major__ < 10
    #error "MAJOR"
#endif

#elif defined(__GNUC__)

#if __GNUC__ < 10
    #error "MAJOR"
#elif __GNUC__ == 10
    #if __GNUC_MINOR__ < 1
        #error "MINOR"
    #elif __GNUC_MINOR__ == 1
        #if __GNUC_PATCHLEVEL__ < 1
            #error "PATCHLEVEL"
        #endif
    #endif
#endif

#else

#error "Unrecognized compiler"

#endif

int main() { return 0; }
'''
if not try_compile_and_link(compiler=args.cxx, source=compiler_test_src):
    try_compile_and_link(compiler=args.cxx, source=compiler_test_src, verbose=True)
    print('Wrong compiler version or incorrect flags. Scylla needs GCC >= 10.1.1 with coroutines (-fcoroutines) or clang >= 10.0.0 to compile.')
    sys.exit(1)

if not try_compile(compiler=args.cxx, source='#include <boost/version.hpp>'):
    print('Boost not installed.  Please install {}.'.format(pkgname("boost-devel")))
    sys.exit(1)

if not try_compile(compiler=args.cxx, source='''\
        #include <boost/version.hpp>
        #if BOOST_VERSION < 105500
        #error Boost version too low
        #endif
        '''):
    print('Installed boost version too old.  Please update {}.'.format(pkgname("boost-devel")))
    sys.exit(1)

if try_compile(args.cxx, source = textwrap.dedent('''\
        #include <lz4.h>

        void m() {
            LZ4_compress_default(static_cast<const char*>(0), static_cast<char*>(0), 0, 0);
        }
        '''), flags=args.user_cflags.split()):
    defines.append("HAVE_LZ4_COMPRESS_DEFAULT")

has_sanitize_address_use_after_scope = try_compile(compiler=args.cxx, flags=['-fsanitize-address-use-after-scope'], source='int f() {}')

defines = ' '.join(['-D' + d for d in defines])

globals().update(vars(args))

total_memory = os.sysconf('SC_PAGE_SIZE') * os.sysconf('SC_PHYS_PAGES')
link_pool_depth = max(int(total_memory / 7e9), 1)

selected_modes = args.selected_modes or modes.keys()
default_modes = args.selected_modes or [mode for mode, mode_cfg in modes.items() if mode_cfg["default"]]
build_modes =  {m: modes[m] for m in selected_modes}

if args.artifacts:
    build_artifacts = []
    for artifact in args.artifacts:
        if artifact in all_artifacts:
            build_artifacts.append(artifact)
        else:
            print("Ignoring unknown build artifact: {}".format(artifact))
    if not build_artifacts:
        print("No artifacts to build, exiting")
        exit(1)
else:
    build_artifacts = all_artifacts

status = subprocess.call("./SCYLLA-VERSION-GEN")
if status != 0:
    print('Version file generation failed')
    sys.exit(1)

file = open(f'{outdir}/SCYLLA-VERSION-FILE', 'r')
scylla_version = file.read().strip()
file = open(f'{outdir}/SCYLLA-RELEASE-FILE', 'r')
scylla_release = file.read().strip()
file = open(f'{outdir}/SCYLLA-PRODUCT-FILE', 'r')
scylla_product = file.read().strip()

arch = platform.machine()

for m, mode_config in modes.items():
    cxxflags = "-DSCYLLA_VERSION=\"\\\"" + scylla_version + "\\\"\" -DSCYLLA_RELEASE=\"\\\"" + scylla_release + "\\\"\" -DSCYLLA_BUILD_MODE=\"\\\"" + m + "\\\"\""
    mode_config["per_src_extra_cxxflags"]["release.cc"] = cxxflags
    if mode_config["can_have_debug_info"]:
        mode_config['cxxflags'] += ' ' + dbgflag

# The relocatable package includes its own dynamic linker. We don't
# know the path it will be installed to, so for now use a very long
# path so that patchelf doesn't need to edit the program headers.  The
# kernel imposes a limit of 4096 bytes including the null. The other
# constraint is that the build-id has to be in the first page, so we
# can't use all 4096 bytes for the dynamic linker.
# In here we just guess that 2000 extra / should be enough to cover
# any path we get installed to but not so large that the build-id is
# pushed to the second page.
# At the end of the build we check that the build-id is indeed in the
# first page. At install time we check that patchelf doesn't modify
# the program headers.

gcc_linker_output = subprocess.check_output(['gcc', '-###', '/dev/null', '-o', 't'], stderr=subprocess.STDOUT).decode('utf-8')
original_dynamic_linker = re.search('-dynamic-linker ([^ ]*)', gcc_linker_output).groups()[0]
if employ_ld_trickery:
    # gdb has a SO_NAME_MAX_PATH_SIZE of 512, so limit the path size to
    # that. The 512 includes the null at the end, hence the 511 bellow.
    dynamic_linker = '/' * (511 - len(original_dynamic_linker)) + original_dynamic_linker
else:
    dynamic_linker = original_dynamic_linker

forced_ldflags = '-Wl,'

# The default build-id used by lld is xxhash, which is 8 bytes long, but RPM
# requires build-ids to be at least 16 bytes long
# (https://github.com/rpm-software-management/rpm/issues/950), so let's
# explicitly ask for SHA1 build-ids.
forced_ldflags += '--build-id=sha1,'

forced_ldflags += f'--dynamic-linker={dynamic_linker}'

args.user_ldflags = forced_ldflags + ' ' + args.user_ldflags

args.user_cflags += f" -ffile-prefix-map={curdir}=."

seastar_cflags = args.user_cflags

if args.target != '':
    seastar_cflags += ' -march=' + args.target
seastar_ldflags = args.user_ldflags

libdeflate_cflags = seastar_cflags

# cmake likes to separate things with semicolons
def semicolon_separated(*flags):
    # original flags may be space separated, so convert to string still
    # using spaces
    f = ' '.join(flags)
    return re.sub(' +', ';', f)

def real_relpath(path, start):
    return os.path.relpath(os.path.realpath(path), os.path.realpath(start))

def configure_seastar(build_dir, mode, mode_config):
    seastar_build_dir = os.path.join(build_dir, mode, 'seastar')

    seastar_cmake_args = [
        '-DCMAKE_BUILD_TYPE={}'.format(mode_config['cmake_build_type']),
        '-DCMAKE_C_COMPILER={}'.format(args.cc),
        '-DCMAKE_CXX_COMPILER={}'.format(args.cxx),
        '-DCMAKE_EXPORT_NO_PACKAGE_REGISTRY=ON',
        '-DSeastar_CXX_FLAGS={}'.format((seastar_cflags).replace(' ', ';')),
        '-DSeastar_LD_FLAGS={}'.format(semicolon_separated(seastar_ldflags, modes[mode]['cxx_ld_flags'])),
        '-DSeastar_CXX_DIALECT=gnu++20',
        '-DSeastar_API_LEVEL=6',
        '-DSeastar_UNUSED_RESULT_ERROR=ON',
        '-DCMAKE_EXPORT_COMPILE_COMMANDS=ON',
        '-DSeastar_SCHEDULING_GROUPS_COUNT=16',
        '-DSeastar_IO_URING=OFF', # Fedora 34's liburing is too old
    ] + distro_extra_cmake_args

    if args.stack_guards is not None:
        stack_guards = 'ON' if args.stack_guards else 'OFF'
        seastar_cmake_args += ['-DSeastar_STACK_GUARDS={}'.format(stack_guards)]

    dpdk = args.dpdk
    if dpdk is None:
        dpdk = platform.machine() == 'x86_64' and mode == 'release'
    if dpdk:
        seastar_cmake_args += ['-DSeastar_DPDK=ON', '-DSeastar_DPDK_MACHINE=wsm']
    if args.split_dwarf:
        seastar_cmake_args += ['-DSeastar_SPLIT_DWARF=ON']
    if args.alloc_failure_injector:
        seastar_cmake_args += ['-DSeastar_ALLOC_FAILURE_INJECTION=ON']
    if args.seastar_debug_allocations:
        seastar_cmake_args += ['-DSeastar_DEBUG_ALLOCATIONS=ON']

    seastar_cmd = ['cmake', '-G', 'Ninja', real_relpath(args.seastar_path, seastar_build_dir)] + seastar_cmake_args
    cmake_dir = seastar_build_dir
    if dpdk:
        # need to cook first
        cmake_dir = args.seastar_path # required by cooking.sh
        relative_seastar_build_dir = os.path.join('..', seastar_build_dir)  # relative to seastar/
        seastar_cmd = ['./cooking.sh', '-i', 'dpdk', '-d', relative_seastar_build_dir, '--'] + seastar_cmd[4:]

    if args.verbose:
        print(" \\\n  ".join(seastar_cmd))
    os.makedirs(seastar_build_dir, exist_ok=True)
    subprocess.check_call(seastar_cmd, shell=False, cwd=cmake_dir)

if not args.dist_only:
    for mode, mode_config in build_modes.items():
        configure_seastar(outdir, mode, mode_config)

pc = {mode: f'{outdir}/{mode}/seastar/seastar.pc' for mode in build_modes}
ninja = find_executable('ninja') or find_executable('ninja-build')
if not ninja:
    print('Ninja executable (ninja or ninja-build) not found on PATH\n')
    sys.exit(1)

def query_seastar_flags(pc_file, link_static_cxx=False):
    cflags = pkg_config(pc_file, '--cflags', '--static')
    libs = pkg_config(pc_file, '--libs', '--static')

    if link_static_cxx:
        libs = libs.replace('-lstdc++ ', '')

    return cflags, libs

for mode in build_modes:
    seastar_pc_cflags, seastar_pc_libs = query_seastar_flags(pc[mode], link_static_cxx=args.staticcxx)
    modes[mode]['seastar_cflags'] = seastar_pc_cflags
    modes[mode]['seastar_libs'] = seastar_pc_libs

def configure_abseil(build_dir, mode, mode_config):
    abseil_build_dir = os.path.join(build_dir, mode, 'abseil')

    abseil_cflags = seastar_cflags + ' ' + modes[mode]['cxx_ld_flags']
    cmake_mode = mode_config['cmake_build_type']
    abseil_cmake_args = [
        '-DCMAKE_BUILD_TYPE={}'.format(cmake_mode),
        '-DCMAKE_INSTALL_PREFIX={}'.format(build_dir + '/inst'), # just to avoid a warning from absl
        '-DCMAKE_C_COMPILER={}'.format(args.cc),
        '-DCMAKE_CXX_COMPILER={}'.format(args.cxx),
        '-DCMAKE_CXX_FLAGS_{}={}'.format(cmake_mode.upper(), abseil_cflags),
        '-DCMAKE_EXPORT_COMPILE_COMMANDS=ON',
        '-DCMAKE_CXX_STANDARD=20',
        '-DABSL_PROPAGATE_CXX_STD=ON',
    ] + distro_extra_cmake_args

    abseil_cmd = ['cmake', '-G', 'Ninja', real_relpath('abseil', abseil_build_dir)] + abseil_cmake_args

    os.makedirs(abseil_build_dir, exist_ok=True)
    subprocess.check_call(abseil_cmd, shell=False, cwd=abseil_build_dir)

abseil_libs = ['absl/' + lib for lib in [
    'container/libabsl_hashtablez_sampler.a',
    'container/libabsl_raw_hash_set.a',
    'synchronization/libabsl_synchronization.a',
    'synchronization/libabsl_graphcycles_internal.a',
    'debugging/libabsl_stacktrace.a',
    'debugging/libabsl_symbolize.a',
    'debugging/libabsl_debugging_internal.a',
    'debugging/libabsl_demangle_internal.a',
    'time/libabsl_time.a',
    'time/libabsl_time_zone.a',
    'numeric/libabsl_int128.a',
    'hash/libabsl_city.a',
    'hash/libabsl_hash.a',
    'hash/libabsl_low_level_hash.a',
    'base/libabsl_malloc_internal.a',
    'base/libabsl_spinlock_wait.a',
    'base/libabsl_base.a',
    'base/libabsl_raw_logging_internal.a',
    'profiling/libabsl_exponential_biased.a',
    'base/libabsl_throw_delegate.a']]

args.user_cflags += " " + pkg_config('jsoncpp', '--cflags')
args.user_cflags += ' -march=' + args.target
libs = ' '.join([maybe_static(args.staticyamlcpp, '-lyaml-cpp'), '-latomic', '-llz4', '-lz', '-lsnappy', pkg_config('jsoncpp', '--libs'),
                 ' -lstdc++fs', ' -lcrypt', ' -lcryptopp', ' -lpthread',
                 # Must link with static version of libzstd, since
                 # experimental APIs that we use are only present there.
                 maybe_static(True, '-lzstd'),
                 maybe_static(args.staticboost, '-lboost_date_time -lboost_regex -licuuc -licui18n'),
                 '-lxxhash',
                ])
if has_wasmtime:
    print("Found wasmtime dependency, linking with libwasmtime")

if not args.staticboost:
    args.user_cflags += ' -DBOOST_TEST_DYN_LINK'

# thrift version detection, see #4538
proc_res = subprocess.run(["thrift", "-version"], stdout=subprocess.PIPE, stderr=subprocess.STDOUT)
proc_res_output = proc_res.stdout.decode("utf-8")
if proc_res.returncode != 0 and not re.search(r'^Thrift version', proc_res_output):
    raise Exception("Thrift compiler must be missing: {}".format(proc_res_output))

thrift_version = proc_res_output.split(" ")[-1]
thrift_boost_versions = ["0.{}.".format(n) for n in range(1, 11)]
if any(filter(thrift_version.startswith, thrift_boost_versions)):
    args.user_cflags += ' -DTHRIFT_USES_BOOST'

for pkg in pkgs:
    args.user_cflags += ' ' + pkg_config(pkg, '--cflags')
    libs += ' ' + pkg_config(pkg, '--libs')
args.user_cflags += ' -Iabseil'
user_cflags = args.user_cflags + ' -fvisibility=hidden'
user_ldflags = args.user_ldflags + ' -fvisibility=hidden'
if args.staticcxx:
    user_ldflags += " -static-libstdc++"
if args.staticthrift:
    thrift_libs = "-Wl,-Bstatic -lthrift -Wl,-Bdynamic"
else:
    thrift_libs = "-lthrift"

os.makedirs(outdir, exist_ok=True)

if args.antlr3_exec:
    antlr3_exec = args.antlr3_exec
else:
    antlr3_exec = "antlr3"

if args.ragel_exec:
    ragel_exec = args.ragel_exec
else:
    ragel_exec = "ragel"

if not args.dist_only:
    for mode, mode_config in build_modes.items():
        configure_abseil(outdir, mode, mode_config)

with open(buildfile, 'w') as f:
    f.write(textwrap.dedent('''\
        configure_args = {configure_args}
        builddir = {outdir}
        cxx = {cxx}
        cxxflags = --std=gnu++20 {user_cflags} {distro_extra_cflags} {warnings} {defines}
        ldflags = {linker_flags} {user_ldflags} {distro_extra_ldflags}
        ldflags_build = {linker_flags} {distro_extra_ldflags}
        libs = {libs}
        pool link_pool
            depth = {link_pool_depth}
        pool submodule_pool
            depth = 1
        rule gen
            command = echo -e $text > $out
            description = GEN $out
        rule swagger
            command = {args.seastar_path}/scripts/seastar-json2code.py --create-cc -f $in -o $out
            description = SWAGGER $out
        rule serializer
            command = {python} ./idl-compiler.py --ns ser -f $in -o $out
            description = IDL compiler $out
        rule ninja
            command = {ninja} -C $subdir $target
            restat = 1
            description = NINJA $out
        rule ragel
            # sed away a bug in ragel 7 that emits some extraneous _nfa* variables
            # (the $$ is collapsed to a single one by ninja)
            command = {ragel_exec} -G2 -o $out $in && sed -i -e '1h;2,$$H;$$!d;g' -re 's/static const char _nfa[^;]*;//g' $out
            description = RAGEL $out
        rule run
            command = $in > $out
            description = GEN $out
        rule copy
            command = cp --reflink=auto $in $out
            description = COPY $out
        rule package
            command = scripts/create-relocatable-package.py --mode $mode $out
        rule rpmbuild
            command = reloc/build_rpm.sh --reloc-pkg $in --builddir $out
        rule debbuild
            command = reloc/build_deb.sh --reloc-pkg $in --builddir $out
        rule unified
            command = unified/build_unified.sh --mode $mode --unified-pkg $out
        rule rust_header
            command = cxxbridge $in > $out
            description = RUST_HEADER $out
        ''').format(**globals()))
    for mode in build_modes:
        modeval = modes[mode]
        fmt_lib = 'fmt'
        f.write(textwrap.dedent('''\
            cxx_ld_flags_{mode} = {cxx_ld_flags}
            ld_flags_{mode} = $cxx_ld_flags_{mode}
            cxxflags_{mode} = $cxx_ld_flags_{mode} {cxxflags} -iquote. -iquote $builddir/{mode}/gen
            libs_{mode} = -l{fmt_lib}
            seastar_libs_{mode} = {seastar_libs}
            rule cxx.{mode}
              command = $cxx -MD -MT $out -MF $out.d {seastar_cflags} $cxxflags_{mode} $cxxflags $obj_cxxflags -c -o $out $in
              description = CXX $out
              depfile = $out.d
            rule link.{mode}
              command = $cxx  $ld_flags_{mode} $ldflags -o $out $in $libs $libs_{mode}
              description = LINK $out
              pool = link_pool
            rule link_stripped.{mode}
              command = $cxx  $ld_flags_{mode} -s $ldflags -o $out $in $libs $libs_{mode}
              description = LINK (stripped) $out
              pool = link_pool
            rule link_build.{mode}
              command = $cxx  $ld_flags_{mode} $ldflags_build -o $out $in $libs $libs_{mode}
              description = LINK (build) $out
              pool = link_pool
            rule ar.{mode}
              command = rm -f $out; ar cr $out $in; ranlib $out
              description = AR $out
            rule thrift.{mode}
                command = thrift -gen cpp:cob_style -out $builddir/{mode}/gen $in
                description = THRIFT $in
                restat = 1
            rule antlr3.{mode}
                # We replace many local `ExceptionBaseType* ex` variables with a single function-scope one.
                # Because we add such a variable to every function, and because `ExceptionBaseType` is not a global
                # name, we also add a global typedef to avoid compilation errors.
                command = sed -e '/^#if 0/,/^#endif/d' $in > $builddir/{mode}/gen/$in $
                     && {antlr3_exec} $builddir/{mode}/gen/$in $
                     && sed -i -e '/^.*On :.*$$/d' $builddir/{mode}/gen/${{stem}}Lexer.hpp $
                     && sed -i -e '/^.*On :.*$$/d' $builddir/{mode}/gen/${{stem}}Lexer.cpp $
                     && sed -i -e '/^.*On :.*$$/d' $builddir/{mode}/gen/${{stem}}Parser.hpp $
                     && sed -i -e 's/^\\( *\)\\(ImplTraits::CommonTokenType\\* [a-zA-Z0-9_]* = NULL;\\)$$/\\1const \\2/' $
                        -e '/^.*On :.*$$/d' $
                        -e '1i using ExceptionBaseType = int;' $
                        -e 's/^{{/{{ ExceptionBaseType\* ex = nullptr;/; $
                            s/ExceptionBaseType\* ex = new/ex = new/; $
                            s/exceptions::syntax_exception e/exceptions::syntax_exception\& e/' $
                        $builddir/{mode}/gen/${{stem}}Parser.cpp
                description = ANTLR3 $in
            rule checkhh.{mode}
              command = $cxx -MD -MT $out -MF $out.d {seastar_cflags} $cxxflags $cxxflags_{mode} $obj_cxxflags --include $in -c -o $out $builddir/{mode}/gen/empty.cc
              description = CHECKHH $in
              depfile = $out.d
            rule test.{mode}
              command = ./test.py --mode={mode} --repeat={test_repeat} --timeout={test_timeout}
              pool = console
              description = TEST {mode}
            rule rust_lib.{mode}
              command = CARGO_HOME=build/{mode}/rust/.cargo cargo build --release --manifest-path=rust/Cargo.toml --target-dir=build/{mode}/rust -p ${{pkg}}
              description = RUST_LIB $out
            ''').format(mode=mode, antlr3_exec=antlr3_exec, fmt_lib=fmt_lib, test_repeat=test_repeat, test_timeout=test_timeout, **modeval))
        f.write(
            'build {mode}-build: phony {artifacts}\n'.format(
                mode=mode,
                artifacts=str.join(' ', ['$builddir/' + mode + '/' + x for x in sorted(build_artifacts)])
            )
        )
        include_cxx_target = f'{mode}-build' if not args.dist_only else ''
        include_dist_target = f'dist-{mode}' if args.enable_dist is None or args.enable_dist else ''
        f.write(f'build {mode}: phony {include_cxx_target} {include_dist_target}\n')
        compiles = {}
        swaggers = set()
        serializers = {}
        thrifts = set()
        ragels = {}
        antlr3_grammars = set()
        rust_headers = {}
        rust_libs = {}
        seastar_dep = '$builddir/{}/seastar/libseastar.a'.format(mode)
        seastar_testing_dep = '$builddir/{}/seastar/libseastar_testing.a'.format(mode)
        for binary in sorted(build_artifacts):
            if binary in other:
                continue
            srcs = deps[binary]
            objs = ['$builddir/' + mode + '/' + src.replace('.cc', '.o')
                    for src in srcs
                    if src.endswith('.cc')]
            objs.append('$builddir/../utils/arch/powerpc/crc32-vpmsum/crc32.S')
            if has_wasmtime:
                objs.append('/usr/lib64/libwasmtime.a')
            has_thrift = False
            for dep in deps[binary]:
                if isinstance(dep, Thrift):
                    has_thrift = True
                    objs += dep.objects('$builddir/' + mode + '/gen')
                if isinstance(dep, Antlr3Grammar):
                    objs += dep.objects('$builddir/' + mode + '/gen')
                if isinstance(dep, Json2Code):
                    objs += dep.objects('$builddir/' + mode + '/gen')
                if dep.endswith('/src/lib.rs'):
                    lib = dep.replace('/src/lib.rs', '.a').replace('rust/','lib')
                    objs.append('$builddir/' + mode + '/rust/release/' + lib)
            if binary.endswith('.a'):
                f.write('build $builddir/{}/{}: ar.{} {}\n'.format(mode, binary, mode, str.join(' ', objs)))
            else:
                objs.extend(['$builddir/' + mode + '/' + artifact for artifact in [
                    'libdeflate/libdeflate.a',
                ] + [
                    'abseil/' + x for x in abseil_libs
                ]])
                objs.append('$builddir/' + mode + '/gen/utils/gz/crc_combine_table.o')
                if binary in tests:
                    local_libs = '$seastar_libs_{} $libs'.format(mode)
                    if binary in pure_boost_tests:
                        local_libs += ' ' + maybe_static(args.staticboost, '-lboost_unit_test_framework')
                    if binary not in tests_not_using_seastar_test_framework:
                        pc_path = pc[mode].replace('seastar.pc', 'seastar-testing.pc')
                        local_libs += ' ' + pkg_config(pc_path, '--libs', '--static')
                    if has_thrift:
                        local_libs += ' ' + thrift_libs + ' ' + maybe_static(args.staticboost, '-lboost_system')
                    # Our code's debugging information is huge, and multiplied
                    # by many tests yields ridiculous amounts of disk space.
                    # So we strip the tests by default; The user can very
                    # quickly re-link the test unstripped by adding a "_g"
                    # to the test name, e.g., "ninja build/release/testname_g"
                    f.write('build $builddir/{}/{}: {}.{} {} | {} {}\n'.format(mode, binary, tests_link_rule, mode, str.join(' ', objs), seastar_dep, seastar_testing_dep))
                    f.write('   libs = {}\n'.format(local_libs))
                    f.write('build $builddir/{}/{}_g: {}.{} {} | {} {}\n'.format(mode, binary, regular_link_rule, mode, str.join(' ', objs), seastar_dep, seastar_testing_dep))
                    f.write('   libs = {}\n'.format(local_libs))
                else:
                    f.write('build $builddir/{}/{}: {}.{} {} | {}\n'.format(mode, binary, regular_link_rule, mode, str.join(' ', objs), seastar_dep))
                    if has_thrift:
                        f.write('   libs =  {} {} $seastar_libs_{} $libs\n'.format(thrift_libs, maybe_static(args.staticboost, '-lboost_system'), mode))
            for src in srcs:
                if src.endswith('.cc'):
                    obj = '$builddir/' + mode + '/' + src.replace('.cc', '.o')
                    compiles[obj] = src
                elif src.endswith('.idl.hh'):
                    hh = '$builddir/' + mode + '/gen/' + src.replace('.idl.hh', '.dist.hh')
                    serializers[hh] = src
                elif src.endswith('.json'):
                    swaggers.add(src)
                elif src.endswith('.rl'):
                    hh = '$builddir/' + mode + '/gen/' + src.replace('.rl', '.hh')
                    ragels[hh] = src
                elif src.endswith('.thrift'):
                    thrifts.add(src)
                elif src.endswith('.g'):
                    antlr3_grammars.add(src)
                elif src.endswith('/src/lib.rs'):
                    hh = '$builddir/' + mode + '/gen/' + src.replace('/src/lib.rs', '.hh')
                    rust_headers[hh] = src
                    staticlib = src.replace('rust/', '$builddir/' + mode + '/rust/release/lib').replace('/src/lib.rs', '.a')
                    rust_libs[staticlib] = src
                else:
                    raise Exception('No rule for ' + src)
        compiles['$builddir/' + mode + '/gen/utils/gz/crc_combine_table.o'] = '$builddir/' + mode + '/gen/utils/gz/crc_combine_table.cc'
        compiles['$builddir/' + mode + '/utils/gz/gen_crc_combine_table.o'] = 'utils/gz/gen_crc_combine_table.cc'
        f.write('build {}: run {}\n'.format('$builddir/' + mode + '/gen/utils/gz/crc_combine_table.cc',
                                            '$builddir/' + mode + '/utils/gz/gen_crc_combine_table'))
        f.write('build {}: link_build.{} {}\n'.format('$builddir/' + mode + '/utils/gz/gen_crc_combine_table', mode,
                                                '$builddir/' + mode + '/utils/gz/gen_crc_combine_table.o'))
        f.write('   libs = $seastar_libs_{}\n'.format(mode))
        f.write(
            'build {mode}-objects: phony {objs}\n'.format(
                mode=mode,
                objs=' '.join(compiles)
            )
        )
        f.write(
            'build {mode}-headers: phony {header_objs}\n'.format(
                mode=mode,
                header_objs=' '.join(["$builddir/{mode}/{hh}.o".format(mode=mode, hh=hh) for hh in headers])
            )
        )

        f.write(
            'build {mode}-test: test.{mode} {test_executables} $builddir/{mode}/scylla\n'.format(
                mode=mode,
                test_executables=' '.join(['$builddir/{}/{}'.format(mode, binary) for binary in sorted(tests)]),
            )
        )
        f.write(
            'build {mode}-check: phony {mode}-headers {mode}-test\n'.format(
                mode=mode,
            )
        )

        gen_dir = '$builddir/{}/gen'.format(mode)
        gen_headers = []
        for th in thrifts:
            gen_headers += th.headers('$builddir/{}/gen'.format(mode))
        for g in antlr3_grammars:
            gen_headers += g.headers('$builddir/{}/gen'.format(mode))
        for g in swaggers:
            gen_headers += g.headers('$builddir/{}/gen'.format(mode))
        gen_headers += list(serializers.keys())
        gen_headers += list(ragels.keys())
        gen_headers += list(rust_headers.keys())
        gen_headers_dep = ' '.join(gen_headers)

        for obj in compiles:
            src = compiles[obj]
            f.write('build {}: cxx.{} {} || {} {}\n'.format(obj, mode, src, seastar_dep, gen_headers_dep))
            if src in modeval['per_src_extra_cxxflags']:
                f.write('    cxxflags = {seastar_cflags} $cxxflags $cxxflags_{mode} {extra_cxxflags}\n'.format(mode=mode, extra_cxxflags=modeval["per_src_extra_cxxflags"][src], **modeval))
        for swagger in swaggers:
            hh = swagger.headers(gen_dir)[0]
            cc = swagger.sources(gen_dir)[0]
            obj = swagger.objects(gen_dir)[0]
            src = swagger.source
            f.write('build {} | {} : swagger {} | {}/scripts/seastar-json2code.py\n'.format(hh, cc, src, args.seastar_path))
            f.write('build {}: cxx.{} {}\n'.format(obj, mode, cc))
        for hh in serializers:
            src = serializers[hh]
            f.write('build {}: serializer {} | idl-compiler.py\n'.format(hh, src))
        for hh in ragels:
            src = ragels[hh]
            f.write('build {}: ragel {}\n'.format(hh, src))
        for hh in rust_headers:
            src = rust_headers[hh]
            f.write('build {}: rust_header {}\n'.format(hh, src))
        for lib in rust_libs:
            src = rust_libs[lib]
            package = src.replace('/src/lib.rs', '').replace('rust/','')
            f.write('build {}: rust_lib.{} {}\n  pkg = {}\n'.format(lib, mode, src, package))
        for thrift in thrifts:
            outs = ' '.join(thrift.generated('$builddir/{}/gen'.format(mode)))
            f.write('build {}: thrift.{} {}\n'.format(outs, mode, thrift.source))
            for cc in thrift.sources('$builddir/{}/gen'.format(mode)):
                obj = cc.replace('.cpp', '.o')
                f.write('build {}: cxx.{} {}\n'.format(obj, mode, cc))
        for grammar in antlr3_grammars:
            outs = ' '.join(grammar.generated('$builddir/{}/gen'.format(mode)))
            f.write('build {}: antlr3.{} {}\n  stem = {}\n'.format(outs, mode, grammar.source,
                                                                   grammar.source.rsplit('.', 1)[0]))
            for cc in grammar.sources('$builddir/{}/gen'.format(mode)):
                obj = cc.replace('.cpp', '.o')
                f.write('build {}: cxx.{} {} || {}\n'.format(obj, mode, cc, ' '.join(serializers)))
                if cc.endswith('Parser.cpp'):
                    # Unoptimized parsers end up using huge amounts of stack space and overflowing their stack
                    flags = '-O1'
                    if has_sanitize_address_use_after_scope:
                        flags += ' -fno-sanitize-address-use-after-scope'
                    f.write('  obj_cxxflags = %s\n' % flags)
        f.write(f'build $builddir/{mode}/gen/empty.cc: gen\n')
        for hh in headers:
            f.write('build $builddir/{mode}/{hh}.o: checkhh.{mode} {hh} | $builddir/{mode}/gen/empty.cc || {gen_headers_dep}\n'.format(
                    mode=mode, hh=hh, gen_headers_dep=gen_headers_dep))

        f.write('build $builddir/{mode}/seastar/libseastar.a: ninja $builddir/{mode}/seastar/build.ninja | always\n'
                .format(**locals()))
        f.write('  pool = submodule_pool\n')
        f.write('  subdir = $builddir/{mode}/seastar\n'.format(**locals()))
        f.write('  target = seastar\n'.format(**locals()))
        f.write('build $builddir/{mode}/seastar/libseastar_testing.a: ninja $builddir/{mode}/seastar/build.ninja | always\n'
                .format(**locals()))
        f.write('  pool = submodule_pool\n')
        f.write('  subdir = $builddir/{mode}/seastar\n'.format(**locals()))
        f.write('  target = seastar_testing\n'.format(**locals()))
        f.write('build $builddir/{mode}/seastar/apps/iotune/iotune: ninja $builddir/{mode}/seastar/build.ninja\n'
                .format(**locals()))
        f.write('  pool = submodule_pool\n')
        f.write('  subdir = $builddir/{mode}/seastar\n'.format(**locals()))
        f.write('  target = iotune\n'.format(**locals()))
        f.write(textwrap.dedent('''\
            build $builddir/{mode}/iotune: copy $builddir/{mode}/seastar/apps/iotune/iotune
            ''').format(**locals()))
        include_scylla_and_iotune = f'$builddir/{mode}/scylla $builddir/{mode}/iotune' if not args.dist_only else ''
        f.write('build $builddir/{mode}/dist/tar/{scylla_product}-{arch}-package.tar.gz: package {include_scylla_and_iotune} $builddir/SCYLLA-RELEASE-FILE $builddir/SCYLLA-VERSION-FILE $builddir/debian/debian $builddir/node_exporter | always\n'.format(**locals()))
        f.write('  mode = {mode}\n'.format(**locals()))
        f.write('build $builddir/{mode}/dist/tar/{scylla_product}-package.tar.gz: copy $builddir/{mode}/dist/tar/{scylla_product}-{arch}-package.tar.gz\n'.format(**locals()))
        f.write('  mode = {mode}\n'.format(**locals()))

        f.write(f'build $builddir/dist/{mode}/redhat: rpmbuild $builddir/{mode}/dist/tar/{scylla_product}-{arch}-package.tar.gz\n')
        f.write(f'  mode = {mode}\n')
        f.write(f'build $builddir/dist/{mode}/debian: debbuild $builddir/{mode}/dist/tar/{scylla_product}-{arch}-package.tar.gz\n')
        f.write(f'  mode = {mode}\n')
        f.write(f'build dist-server-{mode}: phony $builddir/dist/{mode}/redhat $builddir/dist/{mode}/debian dist-server-compat-{mode}\n')
        f.write(f'build dist-server-compat-{mode}: phony $builddir/{mode}/dist/tar/{scylla_product}-package.tar.gz\n')
        f.write(f'build dist-jmx-{mode}: phony $builddir/{mode}/dist/tar/{scylla_product}-jmx-package.tar.gz dist-jmx-rpm dist-jmx-deb\n')
        f.write(f'build dist-tools-{mode}: phony $builddir/{mode}/dist/tar/{scylla_product}-tools-package.tar.gz dist-tools-rpm dist-tools-deb\n')
        f.write(f'build dist-python3-{mode}: phony dist-python3-tar dist-python3-rpm dist-python3-deb dist-python3-compat\n')
        f.write(f'build dist-unified-{mode}: phony $builddir/{mode}/dist/tar/{scylla_product}-unified-{arch}-package-{scylla_version}.{scylla_release}.tar.gz dist-unified-compat-{mode}\n')
        f.write(f'build dist-unified-compat-{mode}: phony $builddir/{mode}/dist/tar/{scylla_product}-unified-package-{scylla_version}.{scylla_release}.tar.gz\n')
        f.write(f'build $builddir/{mode}/dist/tar/{scylla_product}-unified-{arch}-package-{scylla_version}.{scylla_release}.tar.gz: unified $builddir/{mode}/dist/tar/{scylla_product}-{arch}-package.tar.gz $builddir/{mode}/dist/tar/{scylla_product}-python3-{arch}-package.tar.gz $builddir/{mode}/dist/tar/{scylla_product}-jmx-package.tar.gz $builddir/{mode}/dist/tar/{scylla_product}-tools-package.tar.gz | always\n')
        f.write(f'  mode = {mode}\n')
        f.write(f'build $builddir/{mode}/dist/tar/{scylla_product}-unified-package-{scylla_version}.{scylla_release}.tar.gz: copy $builddir/{mode}/dist/tar/{scylla_product}-unified-{arch}-package-{scylla_version}.{scylla_release}.tar.gz\n')
        f.write('rule libdeflate.{mode}\n'.format(**locals()))
        f.write('  command = make -C libdeflate BUILD_DIR=../$builddir/{mode}/libdeflate/ CFLAGS="{libdeflate_cflags}" CC={args.cc} ../$builddir/{mode}/libdeflate//libdeflate.a\n'.format(**locals()))
        f.write('build $builddir/{mode}/libdeflate/libdeflate.a: libdeflate.{mode}\n'.format(**locals()))
        f.write('  pool = submodule_pool\n')

        for lib in abseil_libs:
            f.write('build $builddir/{mode}/abseil/{lib}: ninja $builddir/{mode}/abseil/build.ninja\n'.format(**locals()))
            f.write('  pool = submodule_pool\n')
            f.write('  subdir = $builddir/{mode}/abseil\n'.format(**locals()))
            f.write('  target = {lib}\n'.format(**locals()))

    checkheaders_mode = 'dev' if 'dev' in modes else modes.keys()[0]
    f.write('build checkheaders: phony || {}\n'.format(' '.join(['$builddir/{}/{}.o'.format(checkheaders_mode, hh) for hh in headers])))

    f.write(
            'build build: phony {}\n'.format(' '.join([f'{mode}-build' for mode in default_modes]))
    )
    f.write(
            'build test: phony {}\n'.format(' '.join(['{mode}-test'.format(mode=mode) for mode in default_modes]))
    )
    f.write(
            'build check: phony {}\n'.format(' '.join(['{mode}-check'.format(mode=mode) for mode in default_modes]))
    )

    f.write(textwrap.dedent(f'''\
        build dist-unified-tar: phony {' '.join([f'$builddir/{mode}/dist/tar/{scylla_product}-unified-{arch}-package-{scylla_version}.{scylla_release}.tar.gz' for mode in default_modes])}
        build dist-unified-compat: phony {' '.join([f'$builddir/{mode}/dist/tar/{scylla_product}-unified-package-{scylla_version}.{scylla_release}.tar.gz' for mode in default_modes])}
        build dist-unified: phony dist-unified-tar dist-unified-compat

        build dist-server-deb: phony {' '.join(['$builddir/dist/{mode}/debian'.format(mode=mode) for mode in build_modes])}
        build dist-server-rpm: phony {' '.join(['$builddir/dist/{mode}/redhat'.format(mode=mode) for mode in build_modes])}
        build dist-server-tar: phony {' '.join(['$builddir/{mode}/dist/tar/{scylla_product}-{arch}-package.tar.gz'.format(mode=mode, scylla_product=scylla_product, arch=arch) for mode in default_modes])}
        build dist-server-compat: phony {' '.join(['$builddir/{mode}/dist/tar/{scylla_product}-package.tar.gz'.format(mode=mode, scylla_product=scylla_product, arch=arch) for mode in default_modes])}
        build dist-server: phony dist-server-tar dist-server-compat dist-server-rpm dist-server-deb

        rule build-submodule-reloc
          command = cd $reloc_dir && ./reloc/build_reloc.sh --version $$(<../../build/SCYLLA-PRODUCT-FILE)-$$(<../../build/SCYLLA-VERSION-FILE)-$$(<../../build/SCYLLA-RELEASE-FILE) --nodeps $args
        rule build-submodule-rpm
          command = cd $dir && ./reloc/build_rpm.sh --reloc-pkg $artifact
        rule build-submodule-deb
          command = cd $dir && ./reloc/build_deb.sh --reloc-pkg $artifact

        build tools/jmx/build/{scylla_product}-jmx-package.tar.gz: build-submodule-reloc | build/SCYLLA-PRODUCT-FILE build/SCYLLA-VERSION-FILE build/SCYLLA-RELEASE-FILE
          reloc_dir = tools/jmx
        build dist-jmx-rpm: build-submodule-rpm tools/jmx/build/{scylla_product}-jmx-package.tar.gz
          dir = tools/jmx
          artifact = $builddir/{scylla_product}-jmx-package.tar.gz
        build dist-jmx-deb: build-submodule-deb tools/jmx/build/{scylla_product}-jmx-package.tar.gz
          dir = tools/jmx
          artifact = $builddir/{scylla_product}-jmx-package.tar.gz
        build dist-jmx-tar: phony {' '.join(['$builddir/{mode}/dist/tar/{scylla_product}-jmx-package.tar.gz'.format(mode=mode, scylla_product=scylla_product) for mode in default_modes])}
        build dist-jmx: phony dist-jmx-tar dist-jmx-rpm dist-jmx-deb

        build tools/java/build/{scylla_product}-tools-package.tar.gz: build-submodule-reloc | build/SCYLLA-PRODUCT-FILE build/SCYLLA-VERSION-FILE build/SCYLLA-RELEASE-FILE
          reloc_dir = tools/java
        build dist-tools-rpm: build-submodule-rpm tools/java/build/{scylla_product}-tools-package.tar.gz
          dir = tools/java
          artifact = $builddir/{scylla_product}-tools-package.tar.gz
        build dist-tools-deb: build-submodule-deb tools/java/build/{scylla_product}-tools-package.tar.gz
          dir = tools/java
          artifact = $builddir/{scylla_product}-tools-package.tar.gz
        build dist-tools-tar: phony {' '.join(['$builddir/{mode}/dist/tar/{scylla_product}-tools-package.tar.gz'.format(mode=mode, scylla_product=scylla_product) for mode in default_modes])}
        build dist-tools: phony dist-tools-tar dist-tools-rpm dist-tools-deb

        build tools/python3/build/{scylla_product}-python3-{arch}-package.tar.gz: build-submodule-reloc | build/SCYLLA-PRODUCT-FILE build/SCYLLA-VERSION-FILE build/SCYLLA-RELEASE-FILE
          reloc_dir = tools/python3
          args = --packages "{python3_dependencies}" --pip-packages "{pip_dependencies}"
        build dist-python3-rpm: build-submodule-rpm tools/python3/build/{scylla_product}-python3-{arch}-package.tar.gz
          dir = tools/python3
          artifact = $builddir/{scylla_product}-python3-{arch}-package.tar.gz
        build dist-python3-deb: build-submodule-deb tools/python3/build/{scylla_product}-python3-{arch}-package.tar.gz
          dir = tools/python3
          artifact = $builddir/{scylla_product}-python3-{arch}-package.tar.gz
        build dist-python3-tar: phony {' '.join(['$builddir/{mode}/dist/tar/{scylla_product}-python3-{arch}-package.tar.gz'.format(mode=mode, scylla_product=scylla_product, arch=arch) for mode in default_modes])}
        build dist-python3-compat: phony {' '.join(['$builddir/{mode}/dist/tar/{scylla_product}-python3-package.tar.gz'.format(mode=mode, scylla_product=scylla_product, arch=arch) for mode in default_modes])}
        build dist-python3: phony dist-python3-tar dist-python3-compat dist-python3-rpm dist-python3-deb
        build dist-deb: phony dist-server-deb dist-python3-deb dist-jmx-deb dist-tools-deb
        build dist-rpm: phony dist-server-rpm dist-python3-rpm dist-jmx-rpm dist-tools-rpm
        build dist-tar: phony dist-unified-tar dist-server-tar dist-python3-tar dist-jmx-tar dist-tools-tar
        build dist-compat: phony dist-unified-compat dist-server-compat dist-python3-compat

        build dist: phony dist-unified dist-server dist-python3 dist-jmx dist-tools
        '''))

    f.write(textwrap.dedent(f'''\
        build dist-check: phony {' '.join(['dist-check-{mode}'.format(mode=mode) for mode in default_modes])}
        rule dist-check
          command = ./tools/testing/dist-check/dist-check.sh --mode $mode
        '''))
    for mode in build_modes:
        f.write(textwrap.dedent(f'''\
        build $builddir/{mode}/dist/tar/{scylla_product}-python3-{arch}-package.tar.gz: copy tools/python3/build/{scylla_product}-python3-{arch}-package.tar.gz
        build $builddir/{mode}/dist/tar/{scylla_product}-python3-package.tar.gz: copy $builddir/{mode}/dist/tar/{scylla_product}-python3-{arch}-package.tar.gz
        build $builddir/{mode}/dist/tar/{scylla_product}-tools-package.tar.gz: copy tools/java/build/{scylla_product}-tools-package.tar.gz
        build $builddir/{mode}/dist/tar/{scylla_product}-jmx-package.tar.gz: copy tools/jmx/build/{scylla_product}-jmx-package.tar.gz

        build {mode}-dist: phony dist-server-{mode} dist-python3-{mode} dist-tools-{mode} dist-jmx-{mode} dist-unified-{mode}
        build dist-{mode}: phony {mode}-dist
        build dist-check-{mode}: dist-check
          mode = {mode}
            '''))

    f.write(textwrap.dedent('''\
        rule configure
          command = {python} configure.py --out=build.ninja.new $configure_args && mv build.ninja.new build.ninja
          generator = 1
          description = CONFIGURE $configure_args
        build build.ninja {build_ninja_list}: configure | configure.py SCYLLA-VERSION-GEN {args.seastar_path}/CMakeLists.txt
        rule cscope
            command = find -name '*.[chS]' -o -name "*.cc" -o -name "*.hh" | cscope -bq -i-
            description = CSCOPE
        build cscope: cscope
        rule clean
            command = rm -rf build
            description = CLEAN
        build clean: clean
        rule mode_list
            command = echo {modes_list}
            description = List configured modes
        build mode_list: mode_list
        default {modes_list}
        ''').format(modes_list=' '.join(default_modes), build_ninja_list=' '.join([f'build/{mode}/{dir}/build.ninja' for mode in build_modes for dir in ['seastar', 'abseil']]), **globals()))
    unit_test_list = set(test for test in build_artifacts if test in set(tests))
    f.write(textwrap.dedent('''\
        rule unit_test_list
            command = /usr/bin/env echo -e '{unit_test_list}'
            description = List configured unit tests
        build unit_test_list: unit_test_list
        ''').format(unit_test_list="\\n".join(sorted(unit_test_list))))
    f.write(textwrap.dedent('''\
        build always: phony
        rule scylla_version_gen
            command = ./SCYLLA-VERSION-GEN
        build $builddir/SCYLLA-RELEASE-FILE $builddir/SCYLLA-VERSION-FILE: scylla_version_gen
        rule debian_files_gen
            command = ./dist/debian/debian_files_gen.py
        build $builddir/debian/debian: debian_files_gen | always
        rule extract_node_exporter
            command = tar -C build -xvpf {node_exporter_filename} --no-same-owner && rm -rfv build/node_exporter && mv -v build/{node_exporter_dirname} build/node_exporter
        build $builddir/node_exporter: extract_node_exporter | always
        rule print_help
             command = ./scripts/build-help.sh
        build help: print_help | always
        ''').format(**globals()))

compdb = 'compile_commands.json'
# per-mode compdbs are built by taking the relevant entries from the
# output of "ninja -t compdb" and combining them with the CMake-made
# compdbs for Seastar and Abseil in the relevant mode.
#
# "ninja -t compdb" output has to be filtered because
# - it contains rules for all selected modes, and several entries for
#   the same source file usually confuse indexers
# - it contains lots of irrelevant entries (for linker invocations,
#   header-only compilations, etc.)
ensure_tmp_dir_exists()
with tempfile.NamedTemporaryFile() as ninja_compdb:
    subprocess.run([ninja, '-f', buildfile, '-t', 'compdb'], stdout=ninja_compdb.file.fileno())
    ninja_compdb.file.flush()

    # build mode-specific compdbs
    for mode in selected_modes:
        mode_out = outdir + '/' + mode
        submodule_compdbs = [mode_out + '/' + submodule + '/' + compdb for submodule in ['abseil', 'seastar']]
        with open(mode_out + '/' + compdb, 'w+b') as combined_mode_specific_compdb:
            subprocess.run(['./scripts/merge-compdb.py', 'build/' + mode,
                            ninja_compdb.name] + submodule_compdbs, stdout=combined_mode_specific_compdb)

# make sure there is a valid compile_commands.json link in the source root
if not os.path.exists(compdb):
    # sort modes by supposed indexing speed
    for mode in ['dev', 'debug', 'release', 'sanitize']:
        compdb_target = outdir + '/' + mode + '/' + compdb
        if os.path.exists(compdb_target):
            os.symlink(compdb_target, compdb)
            break<|MERGE_RESOLUTION|>--- conflicted
+++ resolved
@@ -1133,12 +1133,9 @@
         'idl/storage_proxy.idl.hh',
         'idl/group0_state_machine.idl.hh',
         'idl/forward_request.idl.hh',
-<<<<<<< HEAD
         'idl/replica_exception.idl.hh',
         'idl/per_partition_rate_limit_info.idl.hh',
-=======
         'idl/position_in_partition.idl.hh',
->>>>>>> fd5f8f22
         ]
 
 rusts = [
