--- conflicted
+++ resolved
@@ -238,11 +238,7 @@
     // The value must be kept alive until completes and not change.
     future<> replicate(inet_address, application_state key, const versioned_value& value);
 public:
-<<<<<<< HEAD
-    explicit gossiper(abort_source& as, feature_service& features, locator::token_metadata& tokens, netw::messaging_service& ms, db::config& cfg);
-=======
-    explicit gossiper(abort_source& as, feature_service& features, const locator::token_metadata& tokens, db::config& cfg);
->>>>>>> 436babdb
+    explicit gossiper(abort_source& as, feature_service& features, const locator::token_metadata& tokens, netw::messaging_service& ms, db::config& cfg);
 
     void set_last_processed_message_at();
     void set_last_processed_message_at(clk::time_point tp);
@@ -563,12 +559,8 @@
     abort_source& _abort_source;
     condition_variable _features_condvar;
     feature_service& _feature_service;
-<<<<<<< HEAD
-    locator::token_metadata& _token_metadata;
+    const locator::token_metadata& _token_metadata;
     netw::messaging_service& _messaging;
-=======
-    const locator::token_metadata& _token_metadata;
->>>>>>> 436babdb
     db::config& _cfg;
     failure_detector _fd;
     friend class feature;
